// SPDX-License-Identifier: GPL-2.0
/*
 *	fs/proc/kcore.c kernel ELF core dumper
 *
 *	Modelled on fs/exec.c:aout_core_dump()
 *	Jeremy Fitzhardinge <jeremy@sw.oz.au>
 *	ELF version written by David Howells <David.Howells@nexor.co.uk>
 *	Modified and incorporated into 2.3.x by Tigran Aivazian <tigran@veritas.com>
 *	Support to dump vmalloc'd areas (ELF only), Tigran Aivazian <tigran@veritas.com>
 *	Safe accesses to vmalloc/direct-mapped discontiguous areas, Kanoj Sarcar <kanoj@sgi.com>
 */

#include <linux/crash_core.h>
#include <linux/mm.h>
#include <linux/proc_fs.h>
#include <linux/kcore.h>
#include <linux/user.h>
#include <linux/capability.h>
#include <linux/elf.h>
#include <linux/elfcore.h>
#include <linux/notifier.h>
#include <linux/vmalloc.h>
#include <linux/highmem.h>
#include <linux/printk.h>
#include <linux/bootmem.h>
#include <linux/init.h>
#include <linux/slab.h>
#include <linux/uaccess.h>
#include <asm/io.h>
#include <linux/list.h>
#include <linux/ioport.h>
#include <linux/memory.h>
#include <linux/sched/task.h>
#include <asm/sections.h>
#include "internal.h"

#define CORE_STR "CORE"

#ifndef ELF_CORE_EFLAGS
#define ELF_CORE_EFLAGS	0
#endif

static struct proc_dir_entry *proc_root_kcore;


#ifndef kc_vaddr_to_offset
#define	kc_vaddr_to_offset(v) ((v) - PAGE_OFFSET)
#endif
#ifndef	kc_offset_to_vaddr
#define	kc_offset_to_vaddr(o) ((o) + PAGE_OFFSET)
#endif

static LIST_HEAD(kclist_head);
static DECLARE_RWSEM(kclist_lock);
static int kcore_need_update = 1;

/* This doesn't grab kclist_lock, so it should only be used at init time. */
void __init kclist_add(struct kcore_list *new, void *addr, size_t size,
		       int type)
{
	new->addr = (unsigned long)addr;
	new->size = size;
	new->type = type;

	list_add_tail(&new->list, &kclist_head);
}

static size_t get_kcore_size(int *nphdr, size_t *phdrs_len, size_t *notes_len,
			     size_t *data_offset)
{
	size_t try, size;
	struct kcore_list *m;

	*nphdr = 1; /* PT_NOTE */
	size = 0;

	list_for_each_entry(m, &kclist_head, list) {
		try = kc_vaddr_to_offset((size_t)m->addr + m->size);
		if (try > size)
			size = try;
		*nphdr = *nphdr + 1;
	}

	*phdrs_len = *nphdr * sizeof(struct elf_phdr);
	*notes_len = (4 * sizeof(struct elf_note) +
		      3 * ALIGN(sizeof(CORE_STR), 4) +
		      VMCOREINFO_NOTE_NAME_BYTES +
		      ALIGN(sizeof(struct elf_prstatus), 4) +
		      ALIGN(sizeof(struct elf_prpsinfo), 4) +
		      ALIGN(arch_task_struct_size, 4) +
		      ALIGN(vmcoreinfo_size, 4));
	*data_offset = PAGE_ALIGN(sizeof(struct elfhdr) + *phdrs_len +
				  *notes_len);
	return *data_offset + size;
}

#ifdef CONFIG_HIGHMEM
/*
 * If no highmem, we can assume [0...max_low_pfn) continuous range of memory
 * because memory hole is not as big as !HIGHMEM case.
 * (HIGHMEM is special because part of memory is _invisible_ from the kernel.)
 */
static int kcore_ram_list(struct list_head *head)
{
	struct kcore_list *ent;

	ent = kmalloc(sizeof(*ent), GFP_KERNEL);
	if (!ent)
		return -ENOMEM;
	ent->addr = (unsigned long)__va(0);
	ent->size = max_low_pfn << PAGE_SHIFT;
	ent->type = KCORE_RAM;
	list_add(&ent->list, head);
	return 0;
}

#else /* !CONFIG_HIGHMEM */

#ifdef CONFIG_SPARSEMEM_VMEMMAP
/* calculate vmemmap's address from given system ram pfn and register it */
static int
get_sparsemem_vmemmap_info(struct kcore_list *ent, struct list_head *head)
{
	unsigned long pfn = __pa(ent->addr) >> PAGE_SHIFT;
	unsigned long nr_pages = ent->size >> PAGE_SHIFT;
	unsigned long start, end;
	struct kcore_list *vmm, *tmp;


	start = ((unsigned long)pfn_to_page(pfn)) & PAGE_MASK;
	end = ((unsigned long)pfn_to_page(pfn + nr_pages)) - 1;
	end = PAGE_ALIGN(end);
	/* overlap check (because we have to align page */
	list_for_each_entry(tmp, head, list) {
		if (tmp->type != KCORE_VMEMMAP)
			continue;
		if (start < tmp->addr + tmp->size)
			if (end > tmp->addr)
				end = tmp->addr;
	}
	if (start < end) {
		vmm = kmalloc(sizeof(*vmm), GFP_KERNEL);
		if (!vmm)
			return 0;
		vmm->addr = start;
		vmm->size = end - start;
		vmm->type = KCORE_VMEMMAP;
		list_add_tail(&vmm->list, head);
	}
	return 1;

}
#else
static int
get_sparsemem_vmemmap_info(struct kcore_list *ent, struct list_head *head)
{
	return 1;
}

#endif

static int
kclist_add_private(unsigned long pfn, unsigned long nr_pages, void *arg)
{
	struct list_head *head = (struct list_head *)arg;
	struct kcore_list *ent;
	struct page *p;

	if (!pfn_valid(pfn))
		return 1;

	p = pfn_to_page(pfn);
	if (!memmap_valid_within(pfn, p, page_zone(p)))
		return 1;

	ent = kmalloc(sizeof(*ent), GFP_KERNEL);
	if (!ent)
		return -ENOMEM;
	ent->addr = (unsigned long)page_to_virt(p);
	ent->size = nr_pages << PAGE_SHIFT;

	if (!virt_addr_valid(ent->addr))
		goto free_out;

	/* cut not-mapped area. ....from ppc-32 code. */
	if (ULONG_MAX - ent->addr < ent->size)
		ent->size = ULONG_MAX - ent->addr;

	/*
	 * We've already checked virt_addr_valid so we know this address
	 * is a valid pointer, therefore we can check against it to determine
	 * if we need to trim
	 */
	if (VMALLOC_START > ent->addr) {
		if (VMALLOC_START - ent->addr < ent->size)
			ent->size = VMALLOC_START - ent->addr;
	}

	ent->type = KCORE_RAM;
	list_add_tail(&ent->list, head);

	if (!get_sparsemem_vmemmap_info(ent, head)) {
		list_del(&ent->list);
		goto free_out;
	}

	return 0;
free_out:
	kfree(ent);
	return 1;
}

static int kcore_ram_list(struct list_head *list)
{
	int nid, ret;
	unsigned long end_pfn;

	/* Not inialized....update now */
	/* find out "max pfn" */
	end_pfn = 0;
	for_each_node_state(nid, N_MEMORY) {
		unsigned long node_end;
		node_end = node_end_pfn(nid);
		if (end_pfn < node_end)
			end_pfn = node_end;
	}
	/* scan 0 to max_pfn */
	ret = walk_system_ram_range(0, end_pfn, list, kclist_add_private);
	if (ret)
		return -ENOMEM;
	return 0;
}
#endif /* CONFIG_HIGHMEM */

static int kcore_update_ram(void)
{
	LIST_HEAD(list);
	LIST_HEAD(garbage);
	int nphdr;
	size_t phdrs_len, notes_len, data_offset;
	struct kcore_list *tmp, *pos;
	int ret = 0;

	down_write(&kclist_lock);
	if (!xchg(&kcore_need_update, 0))
		goto out;

	ret = kcore_ram_list(&list);
	if (ret) {
		/* Couldn't get the RAM list, try again next time. */
		WRITE_ONCE(kcore_need_update, 1);
		list_splice_tail(&list, &garbage);
		goto out;
	}

	list_for_each_entry_safe(pos, tmp, &kclist_head, list) {
		if (pos->type == KCORE_RAM || pos->type == KCORE_VMEMMAP)
			list_move(&pos->list, &garbage);
	}
	list_splice_tail(&list, &kclist_head);

	proc_root_kcore->size = get_kcore_size(&nphdr, &phdrs_len, &notes_len,
					       &data_offset);

out:
	up_write(&kclist_lock);
	list_for_each_entry_safe(pos, tmp, &garbage, list) {
		list_del(&pos->list);
		kfree(pos);
	}
	return ret;
}

static void append_kcore_note(char *notes, size_t *i, const char *name,
			      unsigned int type, const void *desc,
			      size_t descsz)
{
	struct elf_note *note = (struct elf_note *)&notes[*i];

	note->n_namesz = strlen(name) + 1;
	note->n_descsz = descsz;
	note->n_type = type;
	*i += sizeof(*note);
	memcpy(&notes[*i], name, note->n_namesz);
	*i = ALIGN(*i + note->n_namesz, 4);
	memcpy(&notes[*i], desc, descsz);
	*i = ALIGN(*i + descsz, 4);
}

static ssize_t
read_kcore(struct file *file, char __user *buffer, size_t buflen, loff_t *fpos)
{
	char *buf = file->private_data;
	size_t phdrs_offset, notes_offset, data_offset;
	size_t phdrs_len, notes_len;
	struct kcore_list *m;
	size_t tsz;
	int nphdr;
	unsigned long start;
	size_t orig_buflen = buflen;
	int ret = 0;

	down_read(&kclist_lock);

	get_kcore_size(&nphdr, &phdrs_len, &notes_len, &data_offset);
	phdrs_offset = sizeof(struct elfhdr);
	notes_offset = phdrs_offset + phdrs_len;

	/* ELF file header. */
	if (buflen && *fpos < sizeof(struct elfhdr)) {
		struct elfhdr ehdr = {
			.e_ident = {
				[EI_MAG0] = ELFMAG0,
				[EI_MAG1] = ELFMAG1,
				[EI_MAG2] = ELFMAG2,
				[EI_MAG3] = ELFMAG3,
				[EI_CLASS] = ELF_CLASS,
				[EI_DATA] = ELF_DATA,
				[EI_VERSION] = EV_CURRENT,
				[EI_OSABI] = ELF_OSABI,
			},
			.e_type = ET_CORE,
			.e_machine = ELF_ARCH,
			.e_version = EV_CURRENT,
			.e_phoff = sizeof(struct elfhdr),
			.e_flags = ELF_CORE_EFLAGS,
			.e_ehsize = sizeof(struct elfhdr),
			.e_phentsize = sizeof(struct elf_phdr),
			.e_phnum = nphdr,
		};

		tsz = min_t(size_t, buflen, sizeof(struct elfhdr) - *fpos);
		if (copy_to_user(buffer, (char *)&ehdr + *fpos, tsz)) {
			ret = -EFAULT;
			goto out;
		}

		buffer += tsz;
		buflen -= tsz;
		*fpos += tsz;
	}

	/* ELF program headers. */
	if (buflen && *fpos < phdrs_offset + phdrs_len) {
		struct elf_phdr *phdrs, *phdr;

		phdrs = kzalloc(phdrs_len, GFP_KERNEL);
		if (!phdrs) {
			ret = -ENOMEM;
			goto out;
		}

		phdrs[0].p_type = PT_NOTE;
		phdrs[0].p_offset = notes_offset;
		phdrs[0].p_filesz = notes_len;

		phdr = &phdrs[1];
		list_for_each_entry(m, &kclist_head, list) {
			phdr->p_type = PT_LOAD;
			phdr->p_flags = PF_R | PF_W | PF_X;
			phdr->p_offset = kc_vaddr_to_offset(m->addr) + data_offset;
			if (m->type == KCORE_REMAP)
				phdr->p_vaddr = (size_t)m->vaddr;
			else
				phdr->p_vaddr = (size_t)m->addr;
			if (m->type == KCORE_RAM || m->type == KCORE_REMAP)
				phdr->p_paddr = __pa(m->addr);
			else if (m->type == KCORE_TEXT)
				phdr->p_paddr = __pa_symbol(m->addr);
			else
				phdr->p_paddr = (elf_addr_t)-1;
			phdr->p_filesz = phdr->p_memsz = m->size;
			phdr->p_align = PAGE_SIZE;
			phdr++;
		}

		tsz = min_t(size_t, buflen, phdrs_offset + phdrs_len - *fpos);
		if (copy_to_user(buffer, (char *)phdrs + *fpos - phdrs_offset,
				 tsz)) {
			kfree(phdrs);
			ret = -EFAULT;
			goto out;
		}
		kfree(phdrs);

		buffer += tsz;
		buflen -= tsz;
		*fpos += tsz;
	}

	/* ELF note segment. */
	if (buflen && *fpos < notes_offset + notes_len) {
		struct elf_prstatus prstatus = {};
		struct elf_prpsinfo prpsinfo = {
			.pr_sname = 'R',
			.pr_fname = "vmlinux",
		};
		char *notes;
		size_t i = 0;

		strlcpy(prpsinfo.pr_psargs, saved_command_line,
			sizeof(prpsinfo.pr_psargs));

		notes = kzalloc(notes_len, GFP_KERNEL);
		if (!notes) {
			ret = -ENOMEM;
			goto out;
		}

		append_kcore_note(notes, &i, CORE_STR, NT_PRSTATUS, &prstatus,
				  sizeof(prstatus));
		append_kcore_note(notes, &i, CORE_STR, NT_PRPSINFO, &prpsinfo,
				  sizeof(prpsinfo));
		append_kcore_note(notes, &i, CORE_STR, NT_TASKSTRUCT, current,
				  arch_task_struct_size);
		/*
		 * vmcoreinfo_size is mostly constant after init time, but it
		 * can be changed by crash_save_vmcoreinfo(). Racing here with a
		 * panic on another CPU before the machine goes down is insanely
		 * unlikely, but it's better to not leave potential buffer
		 * overflows lying around, regardless.
		 */
		append_kcore_note(notes, &i, VMCOREINFO_NOTE_NAME, 0,
				  vmcoreinfo_data,
				  min(vmcoreinfo_size, notes_len - i));

		tsz = min_t(size_t, buflen, notes_offset + notes_len - *fpos);
		if (copy_to_user(buffer, notes + *fpos - notes_offset, tsz)) {
			kfree(notes);
			ret = -EFAULT;
			goto out;
		}
		kfree(notes);

		buffer += tsz;
		buflen -= tsz;
		*fpos += tsz;
	}

	/*
	 * Check to see if our file offset matches with any of
	 * the addresses in the elf_phdr on our list.
	 */
	start = kc_offset_to_vaddr(*fpos - data_offset);
	if ((tsz = (PAGE_SIZE - (start & ~PAGE_MASK))) > buflen)
		tsz = buflen;

	m = NULL;
	while (buflen) {
		/*
		 * If this is the first iteration or the address is not within
		 * the previous entry, search for a matching entry.
		 */
		if (!m || start < m->addr || start >= m->addr + m->size) {
			list_for_each_entry(m, &kclist_head, list) {
				if (start >= m->addr &&
				    start < m->addr + m->size)
					break;
			}
		}

		if (&m->list == &kclist_head) {
			if (clear_user(buffer, tsz)) {
				ret = -EFAULT;
				goto out;
			}
<<<<<<< HEAD
=======
			m = NULL;	/* skip the list anchor */
>>>>>>> 23e542e5
		} else if (m->type == KCORE_VMALLOC) {
			vread(buf, (char *)start, tsz);
			/* we have to zero-fill user buffer even if no read */
			if (copy_to_user(buffer, buf, tsz)) {
				ret = -EFAULT;
				goto out;
			}
		} else if (m->type == KCORE_USER) {
			/* User page is handled prior to normal kernel page: */
			if (copy_to_user(buffer, (char *)start, tsz)) {
				ret = -EFAULT;
				goto out;
			}
		} else {
			if (kern_addr_valid(start)) {
				/*
				 * Using bounce buffer to bypass the
				 * hardened user copy kernel text checks.
				 */
				if (probe_kernel_read(buf, (void *) start, tsz)) {
					if (clear_user(buffer, tsz)) {
						ret = -EFAULT;
						goto out;
					}
				} else {
					if (copy_to_user(buffer, buf, tsz)) {
						ret = -EFAULT;
						goto out;
					}
				}
			} else {
				if (clear_user(buffer, tsz)) {
					ret = -EFAULT;
					goto out;
				}
			}
		}
		buflen -= tsz;
		*fpos += tsz;
		buffer += tsz;
		start += tsz;
		tsz = (buflen > PAGE_SIZE ? PAGE_SIZE : buflen);
	}

out:
	up_read(&kclist_lock);
	if (ret)
		return ret;
	return orig_buflen - buflen;
}

static int open_kcore(struct inode *inode, struct file *filp)
{
	if (!capable(CAP_SYS_RAWIO))
		return -EPERM;

	filp->private_data = kmalloc(PAGE_SIZE, GFP_KERNEL);
	if (!filp->private_data)
		return -ENOMEM;

	if (kcore_need_update)
		kcore_update_ram();
	if (i_size_read(inode) != proc_root_kcore->size) {
		inode_lock(inode);
		i_size_write(inode, proc_root_kcore->size);
		inode_unlock(inode);
	}
	return 0;
}

static int release_kcore(struct inode *inode, struct file *file)
{
	kfree(file->private_data);
	return 0;
}

static const struct file_operations proc_kcore_operations = {
	.read		= read_kcore,
	.open		= open_kcore,
	.release	= release_kcore,
	.llseek		= default_llseek,
};

/* just remember that we have to update kcore */
static int __meminit kcore_callback(struct notifier_block *self,
				    unsigned long action, void *arg)
{
	switch (action) {
	case MEM_ONLINE:
	case MEM_OFFLINE:
		kcore_need_update = 1;
		break;
	}
	return NOTIFY_OK;
}

static struct notifier_block kcore_callback_nb __meminitdata = {
	.notifier_call = kcore_callback,
	.priority = 0,
};

static struct kcore_list kcore_vmalloc;

#ifdef CONFIG_ARCH_PROC_KCORE_TEXT
static struct kcore_list kcore_text;
/*
 * If defined, special segment is used for mapping kernel text instead of
 * direct-map area. We need to create special TEXT section.
 */
static void __init proc_kcore_text_init(void)
{
	kclist_add(&kcore_text, _text, _end - _text, KCORE_TEXT);
}
#else
static void __init proc_kcore_text_init(void)
{
}
#endif

#if defined(CONFIG_MODULES) && defined(MODULES_VADDR)
/*
 * MODULES_VADDR has no intersection with VMALLOC_ADDR.
 */
struct kcore_list kcore_modules;
static void __init add_modules_range(void)
{
	if (MODULES_VADDR != VMALLOC_START && MODULES_END != VMALLOC_END) {
		kclist_add(&kcore_modules, (void *)MODULES_VADDR,
			MODULES_END - MODULES_VADDR, KCORE_VMALLOC);
	}
}
#else
static void __init add_modules_range(void)
{
}
#endif

static int __init proc_kcore_init(void)
{
	proc_root_kcore = proc_create("kcore", S_IRUSR, NULL,
				      &proc_kcore_operations);
	if (!proc_root_kcore) {
		pr_err("couldn't create /proc/kcore\n");
		return 0; /* Always returns 0. */
	}
	/* Store text area if it's special */
	proc_kcore_text_init();
	/* Store vmalloc area */
	kclist_add(&kcore_vmalloc, (void *)VMALLOC_START,
		VMALLOC_END - VMALLOC_START, KCORE_VMALLOC);
	add_modules_range();
	/* Store direct-map area from physical memory map */
	kcore_update_ram();
	register_hotmemory_notifier(&kcore_callback_nb);

	return 0;
}
fs_initcall(proc_kcore_init);<|MERGE_RESOLUTION|>--- conflicted
+++ resolved
@@ -464,10 +464,7 @@
 				ret = -EFAULT;
 				goto out;
 			}
-<<<<<<< HEAD
-=======
 			m = NULL;	/* skip the list anchor */
->>>>>>> 23e542e5
 		} else if (m->type == KCORE_VMALLOC) {
 			vread(buf, (char *)start, tsz);
 			/* we have to zero-fill user buffer even if no read */
