--- conflicted
+++ resolved
@@ -2162,21 +2162,12 @@
 		acpi_walk_namespace(ACPI_TYPE_ANY, handle, ACPI_UINT32_MAX,
 				    acpi_bus_check_add_1, NULL, NULL,
 				    (void **)&device);
-<<<<<<< HEAD
 
 	if (!device)
 		return -ENODEV;
 
 	acpi_bus_attach(device, true);
 
-=======
-
-	if (!device)
-		return -ENODEV;
-
-	acpi_bus_attach(device, true);
-
->>>>>>> c93199e9
 	if (!acpi_bus_scan_second_pass)
 		return 0;
 
