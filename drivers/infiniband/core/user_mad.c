/*
 * Copyright (c) 2004 Topspin Communications.  All rights reserved.
 * Copyright (c) 2005 Voltaire, Inc. All rights reserved.
 * Copyright (c) 2005 Sun Microsystems, Inc. All rights reserved.
 * Copyright (c) 2008 Cisco. All rights reserved.
 *
 * This software is available to you under a choice of one of two
 * licenses.  You may choose to be licensed under the terms of the GNU
 * General Public License (GPL) Version 2, available from the file
 * COPYING in the main directory of this source tree, or the
 * OpenIB.org BSD license below:
 *
 *     Redistribution and use in source and binary forms, with or
 *     without modification, are permitted provided that the following
 *     conditions are met:
 *
 *      - Redistributions of source code must retain the above
 *        copyright notice, this list of conditions and the following
 *        disclaimer.
 *
 *      - Redistributions in binary form must reproduce the above
 *        copyright notice, this list of conditions and the following
 *        disclaimer in the documentation and/or other materials
 *        provided with the distribution.
 *
 * THE SOFTWARE IS PROVIDED "AS IS", WITHOUT WARRANTY OF ANY KIND,
 * EXPRESS OR IMPLIED, INCLUDING BUT NOT LIMITED TO THE WARRANTIES OF
 * MERCHANTABILITY, FITNESS FOR A PARTICULAR PURPOSE AND
 * NONINFRINGEMENT. IN NO EVENT SHALL THE AUTHORS OR COPYRIGHT HOLDERS
 * BE LIABLE FOR ANY CLAIM, DAMAGES OR OTHER LIABILITY, WHETHER IN AN
 * ACTION OF CONTRACT, TORT OR OTHERWISE, ARISING FROM, OUT OF OR IN
 * CONNECTION WITH THE SOFTWARE OR THE USE OR OTHER DEALINGS IN THE
 * SOFTWARE.
 */

#define pr_fmt(fmt) "user_mad: " fmt

#include <linux/module.h>
#include <linux/init.h>
#include <linux/device.h>
#include <linux/err.h>
#include <linux/fs.h>
#include <linux/cdev.h>
#include <linux/dma-mapping.h>
#include <linux/poll.h>
#include <linux/mutex.h>
#include <linux/kref.h>
#include <linux/compat.h>
#include <linux/sched.h>
#include <linux/semaphore.h>
#include <linux/slab.h>
#include <linux/nospec.h>

#include <linux/uaccess.h>

#include <rdma/ib_mad.h>
#include <rdma/ib_user_mad.h>
#include <rdma/rdma_netlink.h>

#include "core_priv.h"

MODULE_AUTHOR("Roland Dreier");
MODULE_DESCRIPTION("InfiniBand userspace MAD packet access");
MODULE_LICENSE("Dual BSD/GPL");

enum {
	IB_UMAD_MAX_PORTS  = RDMA_MAX_PORTS,
	IB_UMAD_MAX_AGENTS = 32,

	IB_UMAD_MAJOR      = 231,
	IB_UMAD_MINOR_BASE = 0,
	IB_UMAD_NUM_FIXED_MINOR = 64,
	IB_UMAD_NUM_DYNAMIC_MINOR = IB_UMAD_MAX_PORTS - IB_UMAD_NUM_FIXED_MINOR,
	IB_ISSM_MINOR_BASE        = IB_UMAD_NUM_FIXED_MINOR,
};

/*
 * Our lifetime rules for these structs are the following:
 * device special file is opened, we take a reference on the
 * ib_umad_port's struct ib_umad_device. We drop these
 * references in the corresponding close().
 *
 * In addition to references coming from open character devices, there
 * is one more reference to each ib_umad_device representing the
 * module's reference taken when allocating the ib_umad_device in
 * ib_umad_add_one().
 *
 * When destroying an ib_umad_device, we drop the module's reference.
 */

struct ib_umad_port {
	struct cdev           cdev;
	struct device	      dev;
	struct cdev           sm_cdev;
	struct device	      sm_dev;
	struct semaphore       sm_sem;

	struct mutex	       file_mutex;
	struct list_head       file_list;

	struct ib_device      *ib_dev;
	struct ib_umad_device *umad_dev;
	int                    dev_num;
	u8                     port_num;
};

struct ib_umad_device {
	struct kref kref;
	struct ib_umad_port ports[];
};

struct ib_umad_file {
	struct mutex		mutex;
	struct ib_umad_port    *port;
	struct list_head	recv_list;
	struct list_head	send_list;
	struct list_head	port_list;
	spinlock_t		send_lock;
	wait_queue_head_t	recv_wait;
	struct ib_mad_agent    *agent[IB_UMAD_MAX_AGENTS];
	int			agents_dead;
	u8			use_pkey_index;
	u8			already_used;
};

struct ib_umad_packet {
	struct ib_mad_send_buf *msg;
	struct ib_mad_recv_wc  *recv_wc;
	struct list_head   list;
	int		   length;
	struct ib_user_mad mad;
};

#define CREATE_TRACE_POINTS
#include <trace/events/ib_umad.h>

static const dev_t base_umad_dev = MKDEV(IB_UMAD_MAJOR, IB_UMAD_MINOR_BASE);
static const dev_t base_issm_dev = MKDEV(IB_UMAD_MAJOR, IB_UMAD_MINOR_BASE) +
				   IB_UMAD_NUM_FIXED_MINOR;
static dev_t dynamic_umad_dev;
static dev_t dynamic_issm_dev;

static DEFINE_IDA(umad_ida);

static void ib_umad_add_one(struct ib_device *device);
static void ib_umad_remove_one(struct ib_device *device, void *client_data);

static void ib_umad_dev_free(struct kref *kref)
{
	struct ib_umad_device *dev =
		container_of(kref, struct ib_umad_device, kref);

	kfree(dev);
}

static void ib_umad_dev_get(struct ib_umad_device *dev)
{
	kref_get(&dev->kref);
}

static void ib_umad_dev_put(struct ib_umad_device *dev)
{
	kref_put(&dev->kref, ib_umad_dev_free);
}

static int hdr_size(struct ib_umad_file *file)
{
	return file->use_pkey_index ? sizeof (struct ib_user_mad_hdr) :
		sizeof (struct ib_user_mad_hdr_old);
}

/* caller must hold file->mutex */
static struct ib_mad_agent *__get_agent(struct ib_umad_file *file, int id)
{
	return file->agents_dead ? NULL : file->agent[id];
}

static int queue_packet(struct ib_umad_file *file,
			struct ib_mad_agent *agent,
			struct ib_umad_packet *packet)
{
	int ret = 1;

	mutex_lock(&file->mutex);

	for (packet->mad.hdr.id = 0;
	     packet->mad.hdr.id < IB_UMAD_MAX_AGENTS;
	     packet->mad.hdr.id++)
		if (agent == __get_agent(file, packet->mad.hdr.id)) {
			list_add_tail(&packet->list, &file->recv_list);
			wake_up_interruptible(&file->recv_wait);
			ret = 0;
			break;
		}

	mutex_unlock(&file->mutex);

	return ret;
}

static void dequeue_send(struct ib_umad_file *file,
			 struct ib_umad_packet *packet)
{
	spin_lock_irq(&file->send_lock);
	list_del(&packet->list);
	spin_unlock_irq(&file->send_lock);
}

static void send_handler(struct ib_mad_agent *agent,
			 struct ib_mad_send_wc *send_wc)
{
	struct ib_umad_file *file = agent->context;
	struct ib_umad_packet *packet = send_wc->send_buf->context[0];

	dequeue_send(file, packet);
	rdma_destroy_ah(packet->msg->ah, RDMA_DESTROY_AH_SLEEPABLE);
	ib_free_send_mad(packet->msg);

	if (send_wc->status == IB_WC_RESP_TIMEOUT_ERR) {
		packet->length = IB_MGMT_MAD_HDR;
		packet->mad.hdr.status = ETIMEDOUT;
		if (!queue_packet(file, agent, packet))
			return;
	}
	kfree(packet);
}

static void recv_handler(struct ib_mad_agent *agent,
			 struct ib_mad_send_buf *send_buf,
			 struct ib_mad_recv_wc *mad_recv_wc)
{
	struct ib_umad_file *file = agent->context;
	struct ib_umad_packet *packet;

	if (mad_recv_wc->wc->status != IB_WC_SUCCESS)
		goto err1;

	packet = kzalloc(sizeof *packet, GFP_KERNEL);
	if (!packet)
		goto err1;

	packet->length = mad_recv_wc->mad_len;
	packet->recv_wc = mad_recv_wc;

	packet->mad.hdr.status	   = 0;
	packet->mad.hdr.length	   = hdr_size(file) + mad_recv_wc->mad_len;
	packet->mad.hdr.qpn	   = cpu_to_be32(mad_recv_wc->wc->src_qp);
	/*
	 * On OPA devices it is okay to lose the upper 16 bits of LID as this
	 * information is obtained elsewhere. Mask off the upper 16 bits.
	 */
	if (rdma_cap_opa_mad(agent->device, agent->port_num))
		packet->mad.hdr.lid = ib_lid_be16(0xFFFF &
						  mad_recv_wc->wc->slid);
	else
		packet->mad.hdr.lid = ib_lid_be16(mad_recv_wc->wc->slid);
	packet->mad.hdr.sl	   = mad_recv_wc->wc->sl;
	packet->mad.hdr.path_bits  = mad_recv_wc->wc->dlid_path_bits;
	packet->mad.hdr.pkey_index = mad_recv_wc->wc->pkey_index;
	packet->mad.hdr.grh_present = !!(mad_recv_wc->wc->wc_flags & IB_WC_GRH);
	if (packet->mad.hdr.grh_present) {
		struct rdma_ah_attr ah_attr;
		const struct ib_global_route *grh;
		int ret;

		ret = ib_init_ah_attr_from_wc(agent->device, agent->port_num,
					      mad_recv_wc->wc,
					      mad_recv_wc->recv_buf.grh,
					      &ah_attr);
		if (ret)
			goto err2;

		grh = rdma_ah_read_grh(&ah_attr);
		packet->mad.hdr.gid_index = grh->sgid_index;
		packet->mad.hdr.hop_limit = grh->hop_limit;
		packet->mad.hdr.traffic_class = grh->traffic_class;
		memcpy(packet->mad.hdr.gid, &grh->dgid, 16);
		packet->mad.hdr.flow_label = cpu_to_be32(grh->flow_label);
		rdma_destroy_ah_attr(&ah_attr);
	}

	if (queue_packet(file, agent, packet))
		goto err2;
	return;

err2:
	kfree(packet);
err1:
	ib_free_recv_mad(mad_recv_wc);
}

static ssize_t copy_recv_mad(struct ib_umad_file *file, char __user *buf,
			     struct ib_umad_packet *packet, size_t count)
{
	struct ib_mad_recv_buf *recv_buf;
	int left, seg_payload, offset, max_seg_payload;
	size_t seg_size;

	recv_buf = &packet->recv_wc->recv_buf;
	seg_size = packet->recv_wc->mad_seg_size;

	/* We need enough room to copy the first (or only) MAD segment. */
	if ((packet->length <= seg_size &&
	     count < hdr_size(file) + packet->length) ||
	    (packet->length > seg_size &&
	     count < hdr_size(file) + seg_size))
		return -EINVAL;

	if (copy_to_user(buf, &packet->mad, hdr_size(file)))
		return -EFAULT;

	buf += hdr_size(file);
	seg_payload = min_t(int, packet->length, seg_size);
	if (copy_to_user(buf, recv_buf->mad, seg_payload))
		return -EFAULT;

	if (seg_payload < packet->length) {
		/*
		 * Multipacket RMPP MAD message. Copy remainder of message.
		 * Note that last segment may have a shorter payload.
		 */
		if (count < hdr_size(file) + packet->length) {
			/*
			 * The buffer is too small, return the first RMPP segment,
			 * which includes the RMPP message length.
			 */
			return -ENOSPC;
		}
		offset = ib_get_mad_data_offset(recv_buf->mad->mad_hdr.mgmt_class);
		max_seg_payload = seg_size - offset;

		for (left = packet->length - seg_payload, buf += seg_payload;
		     left; left -= seg_payload, buf += seg_payload) {
			recv_buf = container_of(recv_buf->list.next,
						struct ib_mad_recv_buf, list);
			seg_payload = min(left, max_seg_payload);
			if (copy_to_user(buf, ((void *) recv_buf->mad) + offset,
					 seg_payload))
				return -EFAULT;
		}
	}

	trace_ib_umad_read_recv(file, &packet->mad.hdr, &recv_buf->mad->mad_hdr);

	return hdr_size(file) + packet->length;
}

static ssize_t copy_send_mad(struct ib_umad_file *file, char __user *buf,
			     struct ib_umad_packet *packet, size_t count)
{
	ssize_t size = hdr_size(file) + packet->length;

	if (count < size)
		return -EINVAL;

	if (copy_to_user(buf, &packet->mad, hdr_size(file)))
		return -EFAULT;

	buf += hdr_size(file);

	if (copy_to_user(buf, packet->mad.data, packet->length))
		return -EFAULT;

	trace_ib_umad_read_send(file, &packet->mad.hdr,
				(struct ib_mad_hdr *)&packet->mad.data);

	return size;
}

static ssize_t ib_umad_read(struct file *filp, char __user *buf,
			    size_t count, loff_t *pos)
{
	struct ib_umad_file *file = filp->private_data;
	struct ib_umad_packet *packet;
	ssize_t ret;

	if (count < hdr_size(file))
		return -EINVAL;

	mutex_lock(&file->mutex);

	while (list_empty(&file->recv_list)) {
		mutex_unlock(&file->mutex);

		if (filp->f_flags & O_NONBLOCK)
			return -EAGAIN;

		if (wait_event_interruptible(file->recv_wait,
					     !list_empty(&file->recv_list)))
			return -ERESTARTSYS;

		mutex_lock(&file->mutex);
	}

	packet = list_entry(file->recv_list.next, struct ib_umad_packet, list);
	list_del(&packet->list);

	mutex_unlock(&file->mutex);

	if (packet->recv_wc)
		ret = copy_recv_mad(file, buf, packet, count);
	else
		ret = copy_send_mad(file, buf, packet, count);

	if (ret < 0) {
		/* Requeue packet */
		mutex_lock(&file->mutex);
		list_add(&packet->list, &file->recv_list);
		mutex_unlock(&file->mutex);
	} else {
		if (packet->recv_wc)
			ib_free_recv_mad(packet->recv_wc);
		kfree(packet);
	}
	return ret;
}

static int copy_rmpp_mad(struct ib_mad_send_buf *msg, const char __user *buf)
{
	int left, seg;

	/* Copy class specific header */
	if ((msg->hdr_len > IB_MGMT_RMPP_HDR) &&
	    copy_from_user(msg->mad + IB_MGMT_RMPP_HDR, buf + IB_MGMT_RMPP_HDR,
			   msg->hdr_len - IB_MGMT_RMPP_HDR))
		return -EFAULT;

	/* All headers are in place.  Copy data segments. */
	for (seg = 1, left = msg->data_len, buf += msg->hdr_len; left > 0;
	     seg++, left -= msg->seg_size, buf += msg->seg_size) {
		if (copy_from_user(ib_get_rmpp_segment(msg, seg), buf,
				   min(left, msg->seg_size)))
			return -EFAULT;
	}
	return 0;
}

static int same_destination(struct ib_user_mad_hdr *hdr1,
			    struct ib_user_mad_hdr *hdr2)
{
	if (!hdr1->grh_present && !hdr2->grh_present)
	   return (hdr1->lid == hdr2->lid);

	if (hdr1->grh_present && hdr2->grh_present)
	   return !memcmp(hdr1->gid, hdr2->gid, 16);

	return 0;
}

static int is_duplicate(struct ib_umad_file *file,
			struct ib_umad_packet *packet)
{
	struct ib_umad_packet *sent_packet;
	struct ib_mad_hdr *sent_hdr, *hdr;

	hdr = (struct ib_mad_hdr *) packet->mad.data;
	list_for_each_entry(sent_packet, &file->send_list, list) {
		sent_hdr = (struct ib_mad_hdr *) sent_packet->mad.data;

		if ((hdr->tid != sent_hdr->tid) ||
		    (hdr->mgmt_class != sent_hdr->mgmt_class))
			continue;

		/*
		 * No need to be overly clever here.  If two new operations have
		 * the same TID, reject the second as a duplicate.  This is more
		 * restrictive than required by the spec.
		 */
		if (!ib_response_mad(hdr)) {
			if (!ib_response_mad(sent_hdr))
				return 1;
			continue;
		} else if (!ib_response_mad(sent_hdr))
			continue;

		if (same_destination(&packet->mad.hdr, &sent_packet->mad.hdr))
			return 1;
	}

	return 0;
}

static ssize_t ib_umad_write(struct file *filp, const char __user *buf,
			     size_t count, loff_t *pos)
{
	struct ib_umad_file *file = filp->private_data;
	struct ib_umad_packet *packet;
	struct ib_mad_agent *agent;
	struct rdma_ah_attr ah_attr;
	struct ib_ah *ah;
	struct ib_rmpp_mad *rmpp_mad;
	__be64 *tid;
	int ret, data_len, hdr_len, copy_offset, rmpp_active;
	u8 base_version;

	if (count < hdr_size(file) + IB_MGMT_RMPP_HDR)
		return -EINVAL;

	packet = kzalloc(sizeof *packet + IB_MGMT_RMPP_HDR, GFP_KERNEL);
	if (!packet)
		return -ENOMEM;

	if (copy_from_user(&packet->mad, buf, hdr_size(file))) {
		ret = -EFAULT;
		goto err;
	}

	if (packet->mad.hdr.id >= IB_UMAD_MAX_AGENTS) {
		ret = -EINVAL;
		goto err;
	}

	buf += hdr_size(file);

	if (copy_from_user(packet->mad.data, buf, IB_MGMT_RMPP_HDR)) {
		ret = -EFAULT;
		goto err;
	}

	mutex_lock(&file->mutex);

	trace_ib_umad_write(file, &packet->mad.hdr,
			    (struct ib_mad_hdr *)&packet->mad.data);

	agent = __get_agent(file, packet->mad.hdr.id);
	if (!agent) {
		ret = -EINVAL;
		goto err_up;
	}

	memset(&ah_attr, 0, sizeof ah_attr);
	ah_attr.type = rdma_ah_find_type(agent->device,
					 file->port->port_num);
	rdma_ah_set_dlid(&ah_attr, be16_to_cpu(packet->mad.hdr.lid));
	rdma_ah_set_sl(&ah_attr, packet->mad.hdr.sl);
	rdma_ah_set_path_bits(&ah_attr, packet->mad.hdr.path_bits);
	rdma_ah_set_port_num(&ah_attr, file->port->port_num);
	if (packet->mad.hdr.grh_present) {
		rdma_ah_set_grh(&ah_attr, NULL,
				be32_to_cpu(packet->mad.hdr.flow_label),
				packet->mad.hdr.gid_index,
				packet->mad.hdr.hop_limit,
				packet->mad.hdr.traffic_class);
		rdma_ah_set_dgid_raw(&ah_attr, packet->mad.hdr.gid);
	}

	ah = rdma_create_user_ah(agent->qp->pd, &ah_attr, NULL);
	if (IS_ERR(ah)) {
		ret = PTR_ERR(ah);
		goto err_up;
	}

	rmpp_mad = (struct ib_rmpp_mad *) packet->mad.data;
	hdr_len = ib_get_mad_data_offset(rmpp_mad->mad_hdr.mgmt_class);

	if (ib_is_mad_class_rmpp(rmpp_mad->mad_hdr.mgmt_class)
	    && ib_mad_kernel_rmpp_agent(agent)) {
		copy_offset = IB_MGMT_RMPP_HDR;
		rmpp_active = ib_get_rmpp_flags(&rmpp_mad->rmpp_hdr) &
						IB_MGMT_RMPP_FLAG_ACTIVE;
	} else {
		copy_offset = IB_MGMT_MAD_HDR;
		rmpp_active = 0;
	}

	base_version = ((struct ib_mad_hdr *)&packet->mad.data)->base_version;
	data_len = count - hdr_size(file) - hdr_len;
	packet->msg = ib_create_send_mad(agent,
					 be32_to_cpu(packet->mad.hdr.qpn),
					 packet->mad.hdr.pkey_index, rmpp_active,
					 hdr_len, data_len, GFP_KERNEL,
					 base_version);
	if (IS_ERR(packet->msg)) {
		ret = PTR_ERR(packet->msg);
		goto err_ah;
	}

	packet->msg->ah		= ah;
	packet->msg->timeout_ms = packet->mad.hdr.timeout_ms;
	packet->msg->retries	= packet->mad.hdr.retries;
	packet->msg->context[0] = packet;

	/* Copy MAD header.  Any RMPP header is already in place. */
	memcpy(packet->msg->mad, packet->mad.data, IB_MGMT_MAD_HDR);

	if (!rmpp_active) {
		if (copy_from_user(packet->msg->mad + copy_offset,
				   buf + copy_offset,
				   hdr_len + data_len - copy_offset)) {
			ret = -EFAULT;
			goto err_msg;
		}
	} else {
		ret = copy_rmpp_mad(packet->msg, buf);
		if (ret)
			goto err_msg;
	}

	/*
	 * Set the high-order part of the transaction ID to make MADs from
	 * different agents unique, and allow routing responses back to the
	 * original requestor.
	 */
	if (!ib_response_mad(packet->msg->mad)) {
		tid = &((struct ib_mad_hdr *) packet->msg->mad)->tid;
		*tid = cpu_to_be64(((u64) agent->hi_tid) << 32 |
				   (be64_to_cpup(tid) & 0xffffffff));
		rmpp_mad->mad_hdr.tid = *tid;
	}

	if (!ib_mad_kernel_rmpp_agent(agent)
	   && ib_is_mad_class_rmpp(rmpp_mad->mad_hdr.mgmt_class)
	   && (ib_get_rmpp_flags(&rmpp_mad->rmpp_hdr) & IB_MGMT_RMPP_FLAG_ACTIVE)) {
		spin_lock_irq(&file->send_lock);
		list_add_tail(&packet->list, &file->send_list);
		spin_unlock_irq(&file->send_lock);
	} else {
		spin_lock_irq(&file->send_lock);
		ret = is_duplicate(file, packet);
		if (!ret)
			list_add_tail(&packet->list, &file->send_list);
		spin_unlock_irq(&file->send_lock);
		if (ret) {
			ret = -EINVAL;
			goto err_msg;
		}
	}

	ret = ib_post_send_mad(packet->msg, NULL);
	if (ret)
		goto err_send;

	mutex_unlock(&file->mutex);
	return count;

err_send:
	dequeue_send(file, packet);
err_msg:
	ib_free_send_mad(packet->msg);
err_ah:
	rdma_destroy_ah(ah, RDMA_DESTROY_AH_SLEEPABLE);
err_up:
	mutex_unlock(&file->mutex);
err:
	kfree(packet);
	return ret;
}

static __poll_t ib_umad_poll(struct file *filp, struct poll_table_struct *wait)
{
	struct ib_umad_file *file = filp->private_data;

	/* we will always be able to post a MAD send */
	__poll_t mask = EPOLLOUT | EPOLLWRNORM;

	poll_wait(filp, &file->recv_wait, wait);

	if (!list_empty(&file->recv_list))
		mask |= EPOLLIN | EPOLLRDNORM;

	return mask;
}

static int ib_umad_reg_agent(struct ib_umad_file *file, void __user *arg,
			     int compat_method_mask)
{
	struct ib_user_mad_reg_req ureq;
	struct ib_mad_reg_req req;
	struct ib_mad_agent *agent = NULL;
	int agent_id;
	int ret;

	mutex_lock(&file->port->file_mutex);
	mutex_lock(&file->mutex);

	if (!file->port->ib_dev) {
		dev_notice(&file->port->dev,
			   "ib_umad_reg_agent: invalid device\n");
		ret = -EPIPE;
		goto out;
	}

	if (copy_from_user(&ureq, arg, sizeof ureq)) {
		ret = -EFAULT;
		goto out;
	}

	if (ureq.qpn != 0 && ureq.qpn != 1) {
		dev_notice(&file->port->dev,
			   "ib_umad_reg_agent: invalid QPN %d specified\n",
			   ureq.qpn);
		ret = -EINVAL;
		goto out;
	}

	for (agent_id = 0; agent_id < IB_UMAD_MAX_AGENTS; ++agent_id)
		if (!__get_agent(file, agent_id))
			goto found;

	dev_notice(&file->port->dev,
		   "ib_umad_reg_agent: Max Agents (%u) reached\n",
		   IB_UMAD_MAX_AGENTS);
	ret = -ENOMEM;
	goto out;

found:
	if (ureq.mgmt_class) {
		memset(&req, 0, sizeof(req));
		req.mgmt_class         = ureq.mgmt_class;
		req.mgmt_class_version = ureq.mgmt_class_version;
		memcpy(req.oui, ureq.oui, sizeof req.oui);

		if (compat_method_mask) {
			u32 *umm = (u32 *) ureq.method_mask;
			int i;

			for (i = 0; i < BITS_TO_LONGS(IB_MGMT_MAX_METHODS); ++i)
				req.method_mask[i] =
					umm[i * 2] | ((u64) umm[i * 2 + 1] << 32);
		} else
			memcpy(req.method_mask, ureq.method_mask,
			       sizeof req.method_mask);
	}

	agent = ib_register_mad_agent(file->port->ib_dev, file->port->port_num,
				      ureq.qpn ? IB_QPT_GSI : IB_QPT_SMI,
				      ureq.mgmt_class ? &req : NULL,
				      ureq.rmpp_version,
				      send_handler, recv_handler, file, 0);
	if (IS_ERR(agent)) {
		ret = PTR_ERR(agent);
		agent = NULL;
		goto out;
	}

	if (put_user(agent_id,
		     (u32 __user *) (arg + offsetof(struct ib_user_mad_reg_req, id)))) {
		ret = -EFAULT;
		goto out;
	}

	if (!file->already_used) {
		file->already_used = 1;
		if (!file->use_pkey_index) {
			dev_warn(&file->port->dev,
				"process %s did not enable P_Key index support.\n",
				current->comm);
			dev_warn(&file->port->dev,
				"   Documentation/infiniband/user_mad.rst has info on the new ABI.\n");
		}
	}

	file->agent[agent_id] = agent;
	ret = 0;

out:
	mutex_unlock(&file->mutex);

	if (ret && agent)
		ib_unregister_mad_agent(agent);

	mutex_unlock(&file->port->file_mutex);

	return ret;
}

static int ib_umad_reg_agent2(struct ib_umad_file *file, void __user *arg)
{
	struct ib_user_mad_reg_req2 ureq;
	struct ib_mad_reg_req req;
	struct ib_mad_agent *agent = NULL;
	int agent_id;
	int ret;

	mutex_lock(&file->port->file_mutex);
	mutex_lock(&file->mutex);

	if (!file->port->ib_dev) {
		dev_notice(&file->port->dev,
			   "ib_umad_reg_agent2: invalid device\n");
		ret = -EPIPE;
		goto out;
	}

	if (copy_from_user(&ureq, arg, sizeof(ureq))) {
		ret = -EFAULT;
		goto out;
	}

	if (ureq.qpn != 0 && ureq.qpn != 1) {
		dev_notice(&file->port->dev,
			   "ib_umad_reg_agent2: invalid QPN %d specified\n",
			   ureq.qpn);
		ret = -EINVAL;
		goto out;
	}

	if (ureq.flags & ~IB_USER_MAD_REG_FLAGS_CAP) {
		dev_notice(&file->port->dev,
			   "ib_umad_reg_agent2 failed: invalid registration flags specified 0x%x; supported 0x%x\n",
			   ureq.flags, IB_USER_MAD_REG_FLAGS_CAP);
		ret = -EINVAL;

		if (put_user((u32)IB_USER_MAD_REG_FLAGS_CAP,
				(u32 __user *) (arg + offsetof(struct
				ib_user_mad_reg_req2, flags))))
			ret = -EFAULT;

		goto out;
	}

	for (agent_id = 0; agent_id < IB_UMAD_MAX_AGENTS; ++agent_id)
		if (!__get_agent(file, agent_id))
			goto found;

	dev_notice(&file->port->dev,
		   "ib_umad_reg_agent2: Max Agents (%u) reached\n",
		   IB_UMAD_MAX_AGENTS);
	ret = -ENOMEM;
	goto out;

found:
	if (ureq.mgmt_class) {
		memset(&req, 0, sizeof(req));
		req.mgmt_class         = ureq.mgmt_class;
		req.mgmt_class_version = ureq.mgmt_class_version;
		if (ureq.oui & 0xff000000) {
			dev_notice(&file->port->dev,
				   "ib_umad_reg_agent2 failed: oui invalid 0x%08x\n",
				   ureq.oui);
			ret = -EINVAL;
			goto out;
		}
		req.oui[2] =  ureq.oui & 0x0000ff;
		req.oui[1] = (ureq.oui & 0x00ff00) >> 8;
		req.oui[0] = (ureq.oui & 0xff0000) >> 16;
		memcpy(req.method_mask, ureq.method_mask,
			sizeof(req.method_mask));
	}

	agent = ib_register_mad_agent(file->port->ib_dev, file->port->port_num,
				      ureq.qpn ? IB_QPT_GSI : IB_QPT_SMI,
				      ureq.mgmt_class ? &req : NULL,
				      ureq.rmpp_version,
				      send_handler, recv_handler, file,
				      ureq.flags);
	if (IS_ERR(agent)) {
		ret = PTR_ERR(agent);
		agent = NULL;
		goto out;
	}

	if (put_user(agent_id,
		     (u32 __user *)(arg +
				offsetof(struct ib_user_mad_reg_req2, id)))) {
		ret = -EFAULT;
		goto out;
	}

	if (!file->already_used) {
		file->already_used = 1;
		file->use_pkey_index = 1;
	}

	file->agent[agent_id] = agent;
	ret = 0;

out:
	mutex_unlock(&file->mutex);

	if (ret && agent)
		ib_unregister_mad_agent(agent);

	mutex_unlock(&file->port->file_mutex);

	return ret;
}


static int ib_umad_unreg_agent(struct ib_umad_file *file, u32 __user *arg)
{
	struct ib_mad_agent *agent = NULL;
	u32 id;
	int ret = 0;

	if (get_user(id, arg))
		return -EFAULT;
	if (id >= IB_UMAD_MAX_AGENTS)
		return -EINVAL;

	mutex_lock(&file->port->file_mutex);
	mutex_lock(&file->mutex);

	id = array_index_nospec(id, IB_UMAD_MAX_AGENTS);
	if (!__get_agent(file, id)) {
		ret = -EINVAL;
		goto out;
	}

	agent = file->agent[id];
	file->agent[id] = NULL;

out:
	mutex_unlock(&file->mutex);

	if (agent)
		ib_unregister_mad_agent(agent);

	mutex_unlock(&file->port->file_mutex);

	return ret;
}

static long ib_umad_enable_pkey(struct ib_umad_file *file)
{
	int ret = 0;

	mutex_lock(&file->mutex);
	if (file->already_used)
		ret = -EINVAL;
	else
		file->use_pkey_index = 1;
	mutex_unlock(&file->mutex);

	return ret;
}

static long ib_umad_ioctl(struct file *filp, unsigned int cmd,
			  unsigned long arg)
{
	switch (cmd) {
	case IB_USER_MAD_REGISTER_AGENT:
		return ib_umad_reg_agent(filp->private_data, (void __user *) arg, 0);
	case IB_USER_MAD_UNREGISTER_AGENT:
		return ib_umad_unreg_agent(filp->private_data, (__u32 __user *) arg);
	case IB_USER_MAD_ENABLE_PKEY:
		return ib_umad_enable_pkey(filp->private_data);
	case IB_USER_MAD_REGISTER_AGENT2:
		return ib_umad_reg_agent2(filp->private_data, (void __user *) arg);
	default:
		return -ENOIOCTLCMD;
	}
}

#ifdef CONFIG_COMPAT
static long ib_umad_compat_ioctl(struct file *filp, unsigned int cmd,
				 unsigned long arg)
{
	switch (cmd) {
	case IB_USER_MAD_REGISTER_AGENT:
		return ib_umad_reg_agent(filp->private_data, compat_ptr(arg), 1);
	case IB_USER_MAD_UNREGISTER_AGENT:
		return ib_umad_unreg_agent(filp->private_data, compat_ptr(arg));
	case IB_USER_MAD_ENABLE_PKEY:
		return ib_umad_enable_pkey(filp->private_data);
	case IB_USER_MAD_REGISTER_AGENT2:
		return ib_umad_reg_agent2(filp->private_data, compat_ptr(arg));
	default:
		return -ENOIOCTLCMD;
	}
}
#endif

/*
 * ib_umad_open() does not need the BKL:
 *
 *  - the ib_umad_port structures are properly reference counted, and
 *    everything else is purely local to the file being created, so
 *    races against other open calls are not a problem;
 *  - the ioctl method does not affect any global state outside of the
 *    file structure being operated on;
 */
static int ib_umad_open(struct inode *inode, struct file *filp)
{
	struct ib_umad_port *port;
	struct ib_umad_file *file;
	int ret = 0;

	port = container_of(inode->i_cdev, struct ib_umad_port, cdev);

	mutex_lock(&port->file_mutex);

	if (!port->ib_dev) {
		ret = -ENXIO;
		goto out;
	}

	if (!rdma_dev_access_netns(port->ib_dev, current->nsproxy->net_ns)) {
		ret = -EPERM;
		goto out;
	}

	file = kzalloc(sizeof(*file), GFP_KERNEL);
	if (!file) {
		ret = -ENOMEM;
		goto out;
	}

	mutex_init(&file->mutex);
	spin_lock_init(&file->send_lock);
	INIT_LIST_HEAD(&file->recv_list);
	INIT_LIST_HEAD(&file->send_list);
	init_waitqueue_head(&file->recv_wait);

	file->port = port;
	filp->private_data = file;

	list_add_tail(&file->port_list, &port->file_list);

	stream_open(inode, filp);
out:
	mutex_unlock(&port->file_mutex);
	return ret;
}

static int ib_umad_close(struct inode *inode, struct file *filp)
{
	struct ib_umad_file *file = filp->private_data;
	struct ib_umad_packet *packet, *tmp;
	int already_dead;
	int i;

	mutex_lock(&file->port->file_mutex);
	mutex_lock(&file->mutex);

	already_dead = file->agents_dead;
	file->agents_dead = 1;

	list_for_each_entry_safe(packet, tmp, &file->recv_list, list) {
		if (packet->recv_wc)
			ib_free_recv_mad(packet->recv_wc);
		kfree(packet);
	}

	list_del(&file->port_list);

	mutex_unlock(&file->mutex);

	if (!already_dead)
		for (i = 0; i < IB_UMAD_MAX_AGENTS; ++i)
			if (file->agent[i])
				ib_unregister_mad_agent(file->agent[i]);

	mutex_unlock(&file->port->file_mutex);

	kfree(file);
	return 0;
}

static const struct file_operations umad_fops = {
	.owner		= THIS_MODULE,
	.read		= ib_umad_read,
	.write		= ib_umad_write,
	.poll		= ib_umad_poll,
	.unlocked_ioctl = ib_umad_ioctl,
#ifdef CONFIG_COMPAT
	.compat_ioctl	= ib_umad_compat_ioctl,
#endif
	.open		= ib_umad_open,
	.release	= ib_umad_close,
	.llseek		= no_llseek,
};

static int ib_umad_sm_open(struct inode *inode, struct file *filp)
{
	struct ib_umad_port *port;
	struct ib_port_modify props = {
		.set_port_cap_mask = IB_PORT_SM
	};
	int ret;

	port = container_of(inode->i_cdev, struct ib_umad_port, sm_cdev);

	if (filp->f_flags & O_NONBLOCK) {
		if (down_trylock(&port->sm_sem)) {
			ret = -EAGAIN;
			goto fail;
		}
	} else {
		if (down_interruptible(&port->sm_sem)) {
			ret = -ERESTARTSYS;
			goto fail;
		}
	}

	if (!rdma_dev_access_netns(port->ib_dev, current->nsproxy->net_ns)) {
		ret = -EPERM;
		goto err_up_sem;
	}

	ret = ib_modify_port(port->ib_dev, port->port_num, 0, &props);
	if (ret)
		goto err_up_sem;

	filp->private_data = port;

	nonseekable_open(inode, filp);
	return 0;

err_up_sem:
	up(&port->sm_sem);

fail:
	return ret;
}

static int ib_umad_sm_close(struct inode *inode, struct file *filp)
{
	struct ib_umad_port *port = filp->private_data;
	struct ib_port_modify props = {
		.clr_port_cap_mask = IB_PORT_SM
	};
	int ret = 0;

	mutex_lock(&port->file_mutex);
	if (port->ib_dev)
		ret = ib_modify_port(port->ib_dev, port->port_num, 0, &props);
	mutex_unlock(&port->file_mutex);

	up(&port->sm_sem);

	return ret;
}

static const struct file_operations umad_sm_fops = {
	.owner	 = THIS_MODULE,
	.open	 = ib_umad_sm_open,
	.release = ib_umad_sm_close,
	.llseek	 = no_llseek,
};

static int ib_umad_get_nl_info(struct ib_device *ibdev, void *client_data,
			       struct ib_client_nl_info *res)
{
	struct ib_umad_device *umad_dev = client_data;

	if (!rdma_is_port_valid(ibdev, res->port))
		return -EINVAL;

	res->abi = IB_USER_MAD_ABI_VERSION;
	res->cdev = &umad_dev->ports[res->port - rdma_start_port(ibdev)].dev;

	return 0;
}

static struct ib_client umad_client = {
	.name   = "umad",
	.add    = ib_umad_add_one,
	.remove = ib_umad_remove_one,
	.get_nl_info = ib_umad_get_nl_info,
<<<<<<< HEAD
};
MODULE_ALIAS_RDMA_CLIENT("umad");

static int ib_issm_get_nl_info(struct ib_device *ibdev, void *client_data,
			       struct ib_client_nl_info *res)
{
	struct ib_umad_device *umad_dev =
		ib_get_client_data(ibdev, &umad_client);

	if (!rdma_is_port_valid(ibdev, res->port))
		return -EINVAL;

	res->abi = IB_USER_MAD_ABI_VERSION;
	res->cdev = &umad_dev->ports[res->port - rdma_start_port(ibdev)].sm_dev;

	return 0;
}

static struct ib_client issm_client = {
	.name = "issm",
	.get_nl_info = ib_issm_get_nl_info,
};
=======
};
MODULE_ALIAS_RDMA_CLIENT("umad");

static int ib_issm_get_nl_info(struct ib_device *ibdev, void *client_data,
			       struct ib_client_nl_info *res)
{
	struct ib_umad_device *umad_dev =
		ib_get_client_data(ibdev, &umad_client);

	if (!rdma_is_port_valid(ibdev, res->port))
		return -EINVAL;

	res->abi = IB_USER_MAD_ABI_VERSION;
	res->cdev = &umad_dev->ports[res->port - rdma_start_port(ibdev)].sm_dev;

	return 0;
}

static struct ib_client issm_client = {
	.name = "issm",
	.get_nl_info = ib_issm_get_nl_info,
};
>>>>>>> bb831786
MODULE_ALIAS_RDMA_CLIENT("issm");

static ssize_t ibdev_show(struct device *dev, struct device_attribute *attr,
			  char *buf)
{
	struct ib_umad_port *port = dev_get_drvdata(dev);

	if (!port)
		return -ENODEV;

	return sprintf(buf, "%s\n", dev_name(&port->ib_dev->dev));
}
static DEVICE_ATTR_RO(ibdev);

static ssize_t port_show(struct device *dev, struct device_attribute *attr,
			 char *buf)
{
	struct ib_umad_port *port = dev_get_drvdata(dev);

	if (!port)
		return -ENODEV;

	return sprintf(buf, "%d\n", port->port_num);
}
static DEVICE_ATTR_RO(port);

static struct attribute *umad_class_dev_attrs[] = {
	&dev_attr_ibdev.attr,
	&dev_attr_port.attr,
	NULL,
};
ATTRIBUTE_GROUPS(umad_class_dev);

static char *umad_devnode(struct device *dev, umode_t *mode)
{
	return kasprintf(GFP_KERNEL, "infiniband/%s", dev_name(dev));
}

static ssize_t abi_version_show(struct class *class,
				struct class_attribute *attr, char *buf)
{
	return sprintf(buf, "%d\n", IB_USER_MAD_ABI_VERSION);
}
static CLASS_ATTR_RO(abi_version);

static struct attribute *umad_class_attrs[] = {
	&class_attr_abi_version.attr,
	NULL,
};
ATTRIBUTE_GROUPS(umad_class);

static struct class umad_class = {
	.name		= "infiniband_mad",
	.devnode	= umad_devnode,
	.class_groups	= umad_class_groups,
	.dev_groups	= umad_class_dev_groups,
};

static void ib_umad_release_port(struct device *device)
{
	struct ib_umad_port *port = dev_get_drvdata(device);
	struct ib_umad_device *umad_dev = port->umad_dev;

	ib_umad_dev_put(umad_dev);
}

static void ib_umad_init_port_dev(struct device *dev,
				  struct ib_umad_port *port,
				  const struct ib_device *device)
{
	device_initialize(dev);
	ib_umad_dev_get(port->umad_dev);
	dev->class = &umad_class;
	dev->parent = device->dev.parent;
	dev_set_drvdata(dev, port);
	dev->release = ib_umad_release_port;
}

static int ib_umad_init_port(struct ib_device *device, int port_num,
			     struct ib_umad_device *umad_dev,
			     struct ib_umad_port *port)
{
	int devnum;
	dev_t base_umad;
	dev_t base_issm;
	int ret;

	devnum = ida_alloc_max(&umad_ida, IB_UMAD_MAX_PORTS - 1, GFP_KERNEL);
	if (devnum < 0)
		return -1;
	port->dev_num = devnum;
	if (devnum >= IB_UMAD_NUM_FIXED_MINOR) {
		base_umad = dynamic_umad_dev + devnum - IB_UMAD_NUM_FIXED_MINOR;
		base_issm = dynamic_issm_dev + devnum - IB_UMAD_NUM_FIXED_MINOR;
	} else {
		base_umad = devnum + base_umad_dev;
		base_issm = devnum + base_issm_dev;
	}

	port->ib_dev   = device;
	port->umad_dev = umad_dev;
	port->port_num = port_num;
	sema_init(&port->sm_sem, 1);
	mutex_init(&port->file_mutex);
	INIT_LIST_HEAD(&port->file_list);

	ib_umad_init_port_dev(&port->dev, port, device);
	port->dev.devt = base_umad;
	dev_set_name(&port->dev, "umad%d", port->dev_num);
	cdev_init(&port->cdev, &umad_fops);
	port->cdev.owner = THIS_MODULE;

	ret = cdev_device_add(&port->cdev, &port->dev);
	if (ret)
		goto err_cdev;

	ib_umad_init_port_dev(&port->sm_dev, port, device);
	port->sm_dev.devt = base_issm;
	dev_set_name(&port->sm_dev, "issm%d", port->dev_num);
	cdev_init(&port->sm_cdev, &umad_sm_fops);
	port->sm_cdev.owner = THIS_MODULE;

	ret = cdev_device_add(&port->sm_cdev, &port->sm_dev);
	if (ret)
		goto err_dev;

	return 0;

err_dev:
	put_device(&port->sm_dev);
	cdev_device_del(&port->cdev, &port->dev);
err_cdev:
	put_device(&port->dev);
	ida_free(&umad_ida, devnum);
	return ret;
}

static void ib_umad_kill_port(struct ib_umad_port *port)
{
	struct ib_umad_file *file;
	int id;

	mutex_lock(&port->file_mutex);

	/* Mark ib_dev NULL and block ioctl or other file ops to progress
	 * further.
	 */
	port->ib_dev = NULL;

	list_for_each_entry(file, &port->file_list, port_list) {
		mutex_lock(&file->mutex);
		file->agents_dead = 1;
		mutex_unlock(&file->mutex);

		for (id = 0; id < IB_UMAD_MAX_AGENTS; ++id)
			if (file->agent[id])
				ib_unregister_mad_agent(file->agent[id]);
	}

	mutex_unlock(&port->file_mutex);

	cdev_device_del(&port->sm_cdev, &port->sm_dev);
	cdev_device_del(&port->cdev, &port->dev);
	ida_free(&umad_ida, port->dev_num);

	/* balances device_initialize() */
	put_device(&port->sm_dev);
	put_device(&port->dev);
}

static void ib_umad_add_one(struct ib_device *device)
{
	struct ib_umad_device *umad_dev;
	int s, e, i;
	int count = 0;

	s = rdma_start_port(device);
	e = rdma_end_port(device);

	umad_dev = kzalloc(struct_size(umad_dev, ports, e - s + 1), GFP_KERNEL);
	if (!umad_dev)
		return;

	kref_init(&umad_dev->kref);
	for (i = s; i <= e; ++i) {
		if (!rdma_cap_ib_mad(device, i))
			continue;

		if (ib_umad_init_port(device, i, umad_dev,
				      &umad_dev->ports[i - s]))
			goto err;

		count++;
	}

	if (!count)
		goto free;

	ib_set_client_data(device, &umad_client, umad_dev);

	return;

err:
	while (--i >= s) {
		if (!rdma_cap_ib_mad(device, i))
			continue;

		ib_umad_kill_port(&umad_dev->ports[i - s]);
	}
free:
	/* balances kref_init */
	ib_umad_dev_put(umad_dev);
}

static void ib_umad_remove_one(struct ib_device *device, void *client_data)
{
	struct ib_umad_device *umad_dev = client_data;
	unsigned int i;

	if (!umad_dev)
		return;

	rdma_for_each_port (device, i) {
		if (rdma_cap_ib_mad(device, i))
			ib_umad_kill_port(
				&umad_dev->ports[i - rdma_start_port(device)]);
	}
	/* balances kref_init() */
	ib_umad_dev_put(umad_dev);
}

static int __init ib_umad_init(void)
{
	int ret;

	ret = register_chrdev_region(base_umad_dev,
				     IB_UMAD_NUM_FIXED_MINOR * 2,
				     umad_class.name);
	if (ret) {
		pr_err("couldn't register device number\n");
		goto out;
	}

	ret = alloc_chrdev_region(&dynamic_umad_dev, 0,
				  IB_UMAD_NUM_DYNAMIC_MINOR * 2,
				  umad_class.name);
	if (ret) {
		pr_err("couldn't register dynamic device number\n");
		goto out_alloc;
	}
	dynamic_issm_dev = dynamic_umad_dev + IB_UMAD_NUM_DYNAMIC_MINOR;

	ret = class_register(&umad_class);
	if (ret) {
		pr_err("couldn't create class infiniband_mad\n");
		goto out_chrdev;
	}

	ret = ib_register_client(&umad_client);
	if (ret)
		goto out_class;

	ret = ib_register_client(&issm_client);
	if (ret)
		goto out_client;

	return 0;

out_client:
	ib_unregister_client(&umad_client);
out_class:
	class_unregister(&umad_class);

out_chrdev:
	unregister_chrdev_region(dynamic_umad_dev,
				 IB_UMAD_NUM_DYNAMIC_MINOR * 2);

out_alloc:
	unregister_chrdev_region(base_umad_dev,
				 IB_UMAD_NUM_FIXED_MINOR * 2);

out:
	return ret;
}

static void __exit ib_umad_cleanup(void)
{
	ib_unregister_client(&issm_client);
	ib_unregister_client(&umad_client);
	class_unregister(&umad_class);
	unregister_chrdev_region(base_umad_dev,
				 IB_UMAD_NUM_FIXED_MINOR * 2);
	unregister_chrdev_region(dynamic_umad_dev,
				 IB_UMAD_NUM_DYNAMIC_MINOR * 2);
}

module_init(ib_umad_init);
module_exit(ib_umad_cleanup);<|MERGE_RESOLUTION|>--- conflicted
+++ resolved
@@ -1148,7 +1148,6 @@
 	.add    = ib_umad_add_one,
 	.remove = ib_umad_remove_one,
 	.get_nl_info = ib_umad_get_nl_info,
-<<<<<<< HEAD
 };
 MODULE_ALIAS_RDMA_CLIENT("umad");
 
@@ -1171,30 +1170,6 @@
 	.name = "issm",
 	.get_nl_info = ib_issm_get_nl_info,
 };
-=======
-};
-MODULE_ALIAS_RDMA_CLIENT("umad");
-
-static int ib_issm_get_nl_info(struct ib_device *ibdev, void *client_data,
-			       struct ib_client_nl_info *res)
-{
-	struct ib_umad_device *umad_dev =
-		ib_get_client_data(ibdev, &umad_client);
-
-	if (!rdma_is_port_valid(ibdev, res->port))
-		return -EINVAL;
-
-	res->abi = IB_USER_MAD_ABI_VERSION;
-	res->cdev = &umad_dev->ports[res->port - rdma_start_port(ibdev)].sm_dev;
-
-	return 0;
-}
-
-static struct ib_client issm_client = {
-	.name = "issm",
-	.get_nl_info = ib_issm_get_nl_info,
-};
->>>>>>> bb831786
 MODULE_ALIAS_RDMA_CLIENT("issm");
 
 static ssize_t ibdev_show(struct device *dev, struct device_attribute *attr,
