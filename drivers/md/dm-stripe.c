/*
 * Copyright (C) 2001-2003 Sistina Software (UK) Limited.
 *
 * This file is released under the GPL.
 */

#include "dm.h"
#include <linux/device-mapper.h>

#include <linux/module.h>
#include <linux/init.h>
#include <linux/blkdev.h>
#include <linux/bio.h>
#include <linux/dax.h>
#include <linux/slab.h>
#include <linux/log2.h>

#define DM_MSG_PREFIX "striped"
#define DM_IO_ERROR_THRESHOLD 15

struct stripe {
	struct dm_dev *dev;
	sector_t physical_start;

	atomic_t error_count;
};

struct stripe_c {
	uint32_t stripes;
	int stripes_shift;

	/* The size of this target / num. stripes */
	sector_t stripe_width;

	uint32_t chunk_size;
	int chunk_size_shift;

	/* Needed for handling events */
	struct dm_target *ti;

	/* Work struct used for triggering events*/
	struct work_struct trigger_event;

	struct stripe stripe[0];
};

/*
 * An event is triggered whenever a drive
 * drops out of a stripe volume.
 */
static void trigger_event(struct work_struct *work)
{
	struct stripe_c *sc = container_of(work, struct stripe_c,
					   trigger_event);
	dm_table_event(sc->ti->table);
}

static inline struct stripe_c *alloc_context(unsigned int stripes)
{
	size_t len;

	if (dm_array_too_big(sizeof(struct stripe_c), sizeof(struct stripe),
			     stripes))
		return NULL;

	len = sizeof(struct stripe_c) + (sizeof(struct stripe) * stripes);

	return kmalloc(len, GFP_KERNEL);
}

/*
 * Parse a single <dev> <sector> pair
 */
static int get_stripe(struct dm_target *ti, struct stripe_c *sc,
		      unsigned int stripe, char **argv)
{
	unsigned long long start;
	char dummy;
	int ret;

	if (sscanf(argv[1], "%llu%c", &start, &dummy) != 1)
		return -EINVAL;

	ret = dm_get_device(ti, argv[0], dm_table_get_mode(ti->table),
			    &sc->stripe[stripe].dev);
	if (ret)
		return ret;

	sc->stripe[stripe].physical_start = start;

	return 0;
}

/*
 * Construct a striped mapping.
 * <number of stripes> <chunk size> [<dev_path> <offset>]+
 */
static int stripe_ctr(struct dm_target *ti, unsigned int argc, char **argv)
{
	struct stripe_c *sc;
	sector_t width, tmp_len;
	uint32_t stripes;
	uint32_t chunk_size;
	int r;
	unsigned int i;

	if (argc < 2) {
		ti->error = "Not enough arguments";
		return -EINVAL;
	}

	if (kstrtouint(argv[0], 10, &stripes) || !stripes) {
		ti->error = "Invalid stripe count";
		return -EINVAL;
	}

	if (kstrtouint(argv[1], 10, &chunk_size) || !chunk_size) {
		ti->error = "Invalid chunk_size";
		return -EINVAL;
	}

	width = ti->len;
	if (sector_div(width, stripes)) {
		ti->error = "Target length not divisible by "
		    "number of stripes";
		return -EINVAL;
	}

	tmp_len = width;
	if (sector_div(tmp_len, chunk_size)) {
		ti->error = "Target length not divisible by "
		    "chunk size";
		return -EINVAL;
	}

	/*
	 * Do we have enough arguments for that many stripes ?
	 */
	if (argc != (2 + 2 * stripes)) {
		ti->error = "Not enough destinations "
			"specified";
		return -EINVAL;
	}

	sc = alloc_context(stripes);
	if (!sc) {
		ti->error = "Memory allocation for striped context "
		    "failed";
		return -ENOMEM;
	}

	INIT_WORK(&sc->trigger_event, trigger_event);

	/* Set pointer to dm target; used in trigger_event */
	sc->ti = ti;
	sc->stripes = stripes;
	sc->stripe_width = width;

	if (stripes & (stripes - 1))
		sc->stripes_shift = -1;
	else
		sc->stripes_shift = __ffs(stripes);

	r = dm_set_target_max_io_len(ti, chunk_size);
	if (r) {
		kfree(sc);
		return r;
	}

	ti->num_flush_bios = stripes;
	ti->num_discard_bios = stripes;
	ti->num_write_same_bios = stripes;
	ti->num_write_zeroes_bios = stripes;

	sc->chunk_size = chunk_size;
	if (chunk_size & (chunk_size - 1))
		sc->chunk_size_shift = -1;
	else
		sc->chunk_size_shift = __ffs(chunk_size);

	/*
	 * Get the stripe destinations.
	 */
	for (i = 0; i < stripes; i++) {
		argv += 2;

		r = get_stripe(ti, sc, i, argv);
		if (r < 0) {
			ti->error = "Couldn't parse stripe destination";
			while (i--)
				dm_put_device(ti, sc->stripe[i].dev);
			kfree(sc);
			return r;
		}
		atomic_set(&(sc->stripe[i].error_count), 0);
	}

	ti->private = sc;

	return 0;
}

static void stripe_dtr(struct dm_target *ti)
{
	unsigned int i;
	struct stripe_c *sc = (struct stripe_c *) ti->private;

	for (i = 0; i < sc->stripes; i++)
		dm_put_device(ti, sc->stripe[i].dev);

	flush_work(&sc->trigger_event);
	kfree(sc);
}

static void stripe_map_sector(struct stripe_c *sc, sector_t sector,
			      uint32_t *stripe, sector_t *result)
{
	sector_t chunk = dm_target_offset(sc->ti, sector);
	sector_t chunk_offset;

	if (sc->chunk_size_shift < 0)
		chunk_offset = sector_div(chunk, sc->chunk_size);
	else {
		chunk_offset = chunk & (sc->chunk_size - 1);
		chunk >>= sc->chunk_size_shift;
	}

	if (sc->stripes_shift < 0)
		*stripe = sector_div(chunk, sc->stripes);
	else {
		*stripe = chunk & (sc->stripes - 1);
		chunk >>= sc->stripes_shift;
	}

	if (sc->chunk_size_shift < 0)
		chunk *= sc->chunk_size;
	else
		chunk <<= sc->chunk_size_shift;

	*result = chunk + chunk_offset;
}

static void stripe_map_range_sector(struct stripe_c *sc, sector_t sector,
				    uint32_t target_stripe, sector_t *result)
{
	uint32_t stripe;

	stripe_map_sector(sc, sector, &stripe, result);
	if (stripe == target_stripe)
		return;

	/* round down */
	sector = *result;
	if (sc->chunk_size_shift < 0)
		*result -= sector_div(sector, sc->chunk_size);
	else
		*result = sector & ~(sector_t)(sc->chunk_size - 1);

	if (target_stripe < stripe)
		*result += sc->chunk_size;		/* next chunk */
}

static int stripe_map_range(struct stripe_c *sc, struct bio *bio,
			    uint32_t target_stripe)
{
	sector_t begin, end;

	stripe_map_range_sector(sc, bio->bi_iter.bi_sector,
				target_stripe, &begin);
	stripe_map_range_sector(sc, bio_end_sector(bio),
				target_stripe, &end);
	if (begin < end) {
		bio_set_dev(bio, sc->stripe[target_stripe].dev->bdev);
		bio->bi_iter.bi_sector = begin +
			sc->stripe[target_stripe].physical_start;
		bio->bi_iter.bi_size = to_bytes(end - begin);
		return DM_MAPIO_REMAPPED;
	} else {
		/* The range doesn't map to the target stripe */
		bio_endio(bio);
		return DM_MAPIO_SUBMITTED;
	}
}

static int stripe_map(struct dm_target *ti, struct bio *bio)
{
	struct stripe_c *sc = ti->private;
	uint32_t stripe;
	unsigned target_bio_nr;

	if (bio->bi_opf & REQ_PREFLUSH) {
		target_bio_nr = dm_bio_get_target_bio_nr(bio);
		BUG_ON(target_bio_nr >= sc->stripes);
		bio_set_dev(bio, sc->stripe[target_bio_nr].dev->bdev);
		return DM_MAPIO_REMAPPED;
	}
	if (unlikely(bio_op(bio) == REQ_OP_DISCARD) ||
	    unlikely(bio_op(bio) == REQ_OP_WRITE_ZEROES) ||
	    unlikely(bio_op(bio) == REQ_OP_WRITE_SAME)) {
		target_bio_nr = dm_bio_get_target_bio_nr(bio);
		BUG_ON(target_bio_nr >= sc->stripes);
		return stripe_map_range(sc, bio, target_bio_nr);
	}

	stripe_map_sector(sc, bio->bi_iter.bi_sector,
			  &stripe, &bio->bi_iter.bi_sector);

	bio->bi_iter.bi_sector += sc->stripe[stripe].physical_start;
	bio_set_dev(bio, sc->stripe[stripe].dev->bdev);

	return DM_MAPIO_REMAPPED;
}

static long stripe_dax_direct_access(struct dm_target *ti, pgoff_t pgoff,
		long nr_pages, void **kaddr, pfn_t *pfn)
{
	sector_t dev_sector, sector = pgoff * PAGE_SECTORS;
	struct stripe_c *sc = ti->private;
	struct dax_device *dax_dev;
	struct block_device *bdev;
	uint32_t stripe;
	long ret;

	stripe_map_sector(sc, sector, &stripe, &dev_sector);
	dev_sector += sc->stripe[stripe].physical_start;
	dax_dev = sc->stripe[stripe].dev->dax_dev;
	bdev = sc->stripe[stripe].dev->bdev;

	ret = bdev_dax_pgoff(bdev, dev_sector, nr_pages * PAGE_SIZE, &pgoff);
	if (ret)
		return ret;
	return dax_direct_access(dax_dev, pgoff, nr_pages, kaddr, pfn);
}

static size_t stripe_dax_copy_from_iter(struct dm_target *ti, pgoff_t pgoff,
		void *addr, size_t bytes, struct iov_iter *i)
{
	sector_t dev_sector, sector = pgoff * PAGE_SECTORS;
	struct stripe_c *sc = ti->private;
	struct dax_device *dax_dev;
	struct block_device *bdev;
	uint32_t stripe;

	stripe_map_sector(sc, sector, &stripe, &dev_sector);
	dev_sector += sc->stripe[stripe].physical_start;
	dax_dev = sc->stripe[stripe].dev->dax_dev;
	bdev = sc->stripe[stripe].dev->bdev;

	if (bdev_dax_pgoff(bdev, dev_sector, ALIGN(bytes, PAGE_SIZE), &pgoff))
		return 0;
	return dax_copy_from_iter(dax_dev, pgoff, addr, bytes, i);
}

<<<<<<< HEAD
static void stripe_dax_flush(struct dm_target *ti, pgoff_t pgoff, void *addr,
		size_t size)
{
	sector_t dev_sector, sector = pgoff * PAGE_SECTORS;
	struct stripe_c *sc = ti->private;
	struct dax_device *dax_dev;
	struct block_device *bdev;
	uint32_t stripe;

	stripe_map_sector(sc, sector, &stripe, &dev_sector);
	dev_sector += sc->stripe[stripe].physical_start;
	dax_dev = sc->stripe[stripe].dev->dax_dev;
	bdev = sc->stripe[stripe].dev->bdev;

	if (bdev_dax_pgoff(bdev, dev_sector, ALIGN(size, PAGE_SIZE), &pgoff))
		return;
	dax_flush(dax_dev, pgoff, addr, size);
}

=======
>>>>>>> bb176f67
/*
 * Stripe status:
 *
 * INFO
 * #stripes [stripe_name <stripe_name>] [group word count]
 * [error count 'A|D' <error count 'A|D'>]
 *
 * TABLE
 * #stripes [stripe chunk size]
 * [stripe_name physical_start <stripe_name physical_start>]
 *
 */

static void stripe_status(struct dm_target *ti, status_type_t type,
			  unsigned status_flags, char *result, unsigned maxlen)
{
	struct stripe_c *sc = (struct stripe_c *) ti->private;
	char buffer[sc->stripes + 1];
	unsigned int sz = 0;
	unsigned int i;

	switch (type) {
	case STATUSTYPE_INFO:
		DMEMIT("%d ", sc->stripes);
		for (i = 0; i < sc->stripes; i++)  {
			DMEMIT("%s ", sc->stripe[i].dev->name);
			buffer[i] = atomic_read(&(sc->stripe[i].error_count)) ?
				'D' : 'A';
		}
		buffer[i] = '\0';
		DMEMIT("1 %s", buffer);
		break;

	case STATUSTYPE_TABLE:
		DMEMIT("%d %llu", sc->stripes,
			(unsigned long long)sc->chunk_size);
		for (i = 0; i < sc->stripes; i++)
			DMEMIT(" %s %llu", sc->stripe[i].dev->name,
			    (unsigned long long)sc->stripe[i].physical_start);
		break;
	}
}

static int stripe_end_io(struct dm_target *ti, struct bio *bio,
		blk_status_t *error)
{
	unsigned i;
	char major_minor[16];
	struct stripe_c *sc = ti->private;

	if (!*error)
		return DM_ENDIO_DONE; /* I/O complete */

	if (bio->bi_opf & REQ_RAHEAD)
		return DM_ENDIO_DONE;

	if (*error == BLK_STS_NOTSUPP)
		return DM_ENDIO_DONE;

	memset(major_minor, 0, sizeof(major_minor));
	sprintf(major_minor, "%d:%d", MAJOR(bio_dev(bio)), MINOR(bio_dev(bio)));

	/*
	 * Test to see which stripe drive triggered the event
	 * and increment error count for all stripes on that device.
	 * If the error count for a given device exceeds the threshold
	 * value we will no longer trigger any further events.
	 */
	for (i = 0; i < sc->stripes; i++)
		if (!strcmp(sc->stripe[i].dev->name, major_minor)) {
			atomic_inc(&(sc->stripe[i].error_count));
			if (atomic_read(&(sc->stripe[i].error_count)) <
			    DM_IO_ERROR_THRESHOLD)
				schedule_work(&sc->trigger_event);
		}

	return DM_ENDIO_DONE;
}

static int stripe_iterate_devices(struct dm_target *ti,
				  iterate_devices_callout_fn fn, void *data)
{
	struct stripe_c *sc = ti->private;
	int ret = 0;
	unsigned i = 0;

	do {
		ret = fn(ti, sc->stripe[i].dev,
			 sc->stripe[i].physical_start,
			 sc->stripe_width, data);
	} while (!ret && ++i < sc->stripes);

	return ret;
}

static void stripe_io_hints(struct dm_target *ti,
			    struct queue_limits *limits)
{
	struct stripe_c *sc = ti->private;
	unsigned chunk_size = sc->chunk_size << SECTOR_SHIFT;

	blk_limits_io_min(limits, chunk_size);
	blk_limits_io_opt(limits, chunk_size * sc->stripes);
}

static struct target_type stripe_target = {
	.name   = "striped",
	.version = {1, 6, 0},
	.features = DM_TARGET_PASSES_INTEGRITY,
	.module = THIS_MODULE,
	.ctr    = stripe_ctr,
	.dtr    = stripe_dtr,
	.map    = stripe_map,
	.end_io = stripe_end_io,
	.status = stripe_status,
	.iterate_devices = stripe_iterate_devices,
	.io_hints = stripe_io_hints,
	.direct_access = stripe_dax_direct_access,
	.dax_copy_from_iter = stripe_dax_copy_from_iter,
<<<<<<< HEAD
	.dax_flush = stripe_dax_flush,
=======
>>>>>>> bb176f67
};

int __init dm_stripe_init(void)
{
	int r;

	r = dm_register_target(&stripe_target);
	if (r < 0)
		DMWARN("target registration failed");

	return r;
}

void dm_stripe_exit(void)
{
	dm_unregister_target(&stripe_target);
}<|MERGE_RESOLUTION|>--- conflicted
+++ resolved
@@ -351,28 +351,6 @@
 	return dax_copy_from_iter(dax_dev, pgoff, addr, bytes, i);
 }
 
-<<<<<<< HEAD
-static void stripe_dax_flush(struct dm_target *ti, pgoff_t pgoff, void *addr,
-		size_t size)
-{
-	sector_t dev_sector, sector = pgoff * PAGE_SECTORS;
-	struct stripe_c *sc = ti->private;
-	struct dax_device *dax_dev;
-	struct block_device *bdev;
-	uint32_t stripe;
-
-	stripe_map_sector(sc, sector, &stripe, &dev_sector);
-	dev_sector += sc->stripe[stripe].physical_start;
-	dax_dev = sc->stripe[stripe].dev->dax_dev;
-	bdev = sc->stripe[stripe].dev->bdev;
-
-	if (bdev_dax_pgoff(bdev, dev_sector, ALIGN(size, PAGE_SIZE), &pgoff))
-		return;
-	dax_flush(dax_dev, pgoff, addr, size);
-}
-
-=======
->>>>>>> bb176f67
 /*
  * Stripe status:
  *
@@ -492,10 +470,6 @@
 	.io_hints = stripe_io_hints,
 	.direct_access = stripe_dax_direct_access,
 	.dax_copy_from_iter = stripe_dax_copy_from_iter,
-<<<<<<< HEAD
-	.dax_flush = stripe_dax_flush,
-=======
->>>>>>> bb176f67
 };
 
 int __init dm_stripe_init(void)
