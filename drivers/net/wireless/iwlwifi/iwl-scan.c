--- conflicted
+++ resolved
@@ -819,12 +819,6 @@
 	if (test_bit(STATUS_EXIT_PENDING, &priv->status))
 		return;
 
-<<<<<<< HEAD
-	priv->scan_request = NULL;
-	ieee80211_scan_completed(priv->hw, false);
-
-=======
->>>>>>> 93af7aca
 	/* Since setting the TXPOWER may have been deferred while
 	 * performing the scan, fire one off */
 	mutex_lock(&priv->mutex);
