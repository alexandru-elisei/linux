--- conflicted
+++ resolved
@@ -533,10 +533,6 @@
 	 */
 	if (fatal_signal_pending(current)) {
 		set_thread_flag(TIF_MEMDIE);
-<<<<<<< HEAD
-		boost_dying_task_prio(current, NULL);
-=======
->>>>>>> d762f438
 		return;
 	}
 
