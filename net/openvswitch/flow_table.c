/*
 * Copyright (c) 2007-2013 Nicira, Inc.
 *
 * This program is free software; you can redistribute it and/or
 * modify it under the terms of version 2 of the GNU General Public
 * License as published by the Free Software Foundation.
 *
 * This program is distributed in the hope that it will be useful, but
 * WITHOUT ANY WARRANTY; without even the implied warranty of
 * MERCHANTABILITY or FITNESS FOR A PARTICULAR PURPOSE. See the GNU
 * General Public License for more details.
 *
 * You should have received a copy of the GNU General Public License
 * along with this program; if not, write to the Free Software
 * Foundation, Inc., 51 Franklin Street, Fifth Floor, Boston, MA
 * 02110-1301, USA
 */

#include "flow.h"
#include "datapath.h"
#include <linux/uaccess.h>
#include <linux/netdevice.h>
#include <linux/etherdevice.h>
#include <linux/if_ether.h>
#include <linux/if_vlan.h>
#include <net/llc_pdu.h>
#include <linux/kernel.h>
#include <linux/hash.h>
#include <linux/jiffies.h>
#include <linux/llc.h>
#include <linux/module.h>
#include <linux/in.h>
#include <linux/rcupdate.h>
#include <linux/if_arp.h>
#include <linux/ip.h>
#include <linux/ipv6.h>
#include <linux/sctp.h>
#include <linux/tcp.h>
#include <linux/udp.h>
#include <linux/icmp.h>
#include <linux/icmpv6.h>
#include <linux/rculist.h>
#include <net/ip.h>
#include <net/ipv6.h>
#include <net/ndisc.h>

#define TBL_MIN_BUCKETS		1024
#define REHASH_INTERVAL		(10 * 60 * HZ)

static struct kmem_cache *flow_cache;

static u16 range_n_bytes(const struct sw_flow_key_range *range)
{
	return range->end - range->start;
}

void ovs_flow_mask_key(struct sw_flow_key *dst, const struct sw_flow_key *src,
		       const struct sw_flow_mask *mask)
{
	const long *m = (long *)((u8 *)&mask->key + mask->range.start);
	const long *s = (long *)((u8 *)src + mask->range.start);
	long *d = (long *)((u8 *)dst + mask->range.start);
	int i;

	/* The memory outside of the 'mask->range' are not set since
	 * further operations on 'dst' only uses contents within
	 * 'mask->range'.
	 */
	for (i = 0; i < range_n_bytes(&mask->range); i += sizeof(long))
		*d++ = *s++ & *m++;
}

struct sw_flow *ovs_flow_alloc(bool percpu_stats)
{
	struct sw_flow *flow;
	int cpu;

	flow = kmem_cache_alloc(flow_cache, GFP_KERNEL);
	if (!flow)
		return ERR_PTR(-ENOMEM);

	flow->sf_acts = NULL;
	flow->mask = NULL;

	flow->stats.is_percpu = percpu_stats;

	if (!percpu_stats) {
		flow->stats.stat = kzalloc(sizeof(*flow->stats.stat), GFP_KERNEL);
		if (!flow->stats.stat)
			goto err;

		spin_lock_init(&flow->stats.stat->lock);
	} else {
		flow->stats.cpu_stats = alloc_percpu(struct flow_stats);
		if (!flow->stats.cpu_stats)
			goto err;

		for_each_possible_cpu(cpu) {
			struct flow_stats *cpu_stats;

			cpu_stats = per_cpu_ptr(flow->stats.cpu_stats, cpu);
			spin_lock_init(&cpu_stats->lock);
		}
	}
	return flow;
err:
	kmem_cache_free(flow_cache, flow);
	return ERR_PTR(-ENOMEM);
}

int ovs_flow_tbl_count(struct flow_table *table)
{
	return table->count;
}

static struct flex_array *alloc_buckets(unsigned int n_buckets)
{
	struct flex_array *buckets;
	int i, err;

	buckets = flex_array_alloc(sizeof(struct hlist_head),
				   n_buckets, GFP_KERNEL);
	if (!buckets)
		return NULL;

	err = flex_array_prealloc(buckets, 0, n_buckets, GFP_KERNEL);
	if (err) {
		flex_array_free(buckets);
		return NULL;
	}

	for (i = 0; i < n_buckets; i++)
		INIT_HLIST_HEAD((struct hlist_head *)
					flex_array_get(buckets, i));

	return buckets;
}

static void flow_free(struct sw_flow *flow)
{
	kfree((struct sf_flow_acts __force *)flow->sf_acts);
	if (flow->stats.is_percpu)
		free_percpu(flow->stats.cpu_stats);
	else
		kfree(flow->stats.stat);
	kmem_cache_free(flow_cache, flow);
}

static void rcu_free_flow_callback(struct rcu_head *rcu)
{
	struct sw_flow *flow = container_of(rcu, struct sw_flow, rcu);

	flow_free(flow);
}

<<<<<<< HEAD
static void flow_mask_del_ref(struct sw_flow_mask *mask, bool deferred)
{
	if (!mask)
		return;

	BUG_ON(!mask->ref_count);
	mask->ref_count--;

	if (!mask->ref_count) {
		list_del_rcu(&mask->list);
		if (deferred)
			kfree_rcu(mask, rcu);
		else
			kfree(mask);
	}
}

=======
>>>>>>> e3703f8c
void ovs_flow_free(struct sw_flow *flow, bool deferred)
{
	if (!flow)
		return;

	if (flow->mask) {
		struct sw_flow_mask *mask = flow->mask;

		/* ovs-lock is required to protect mask-refcount and
		 * mask list.
		 */
		ASSERT_OVSL();
		BUG_ON(!mask->ref_count);
		mask->ref_count--;

		if (!mask->ref_count) {
			list_del_rcu(&mask->list);
			if (deferred)
				kfree_rcu(mask, rcu);
			else
				kfree(mask);
		}
	}

	if (deferred)
		call_rcu(&flow->rcu, rcu_free_flow_callback);
	else
		flow_free(flow);
}

static void free_buckets(struct flex_array *buckets)
{
	flex_array_free(buckets);
}


static void __table_instance_destroy(struct table_instance *ti)
{
	free_buckets(ti->buckets);
	kfree(ti);
}

static struct table_instance *table_instance_alloc(int new_size)
{
	struct table_instance *ti = kmalloc(sizeof(*ti), GFP_KERNEL);

	if (!ti)
		return NULL;

	ti->buckets = alloc_buckets(new_size);

	if (!ti->buckets) {
		kfree(ti);
		return NULL;
	}
	ti->n_buckets = new_size;
	ti->node_ver = 0;
	ti->keep_flows = false;
	get_random_bytes(&ti->hash_seed, sizeof(u32));

	return ti;
}

int ovs_flow_tbl_init(struct flow_table *table)
{
	struct table_instance *ti;

	ti = table_instance_alloc(TBL_MIN_BUCKETS);

	if (!ti)
		return -ENOMEM;

	rcu_assign_pointer(table->ti, ti);
	INIT_LIST_HEAD(&table->mask_list);
	table->last_rehash = jiffies;
	table->count = 0;
	return 0;
}

static void flow_tbl_destroy_rcu_cb(struct rcu_head *rcu)
{
	struct table_instance *ti = container_of(rcu, struct table_instance, rcu);

	__table_instance_destroy(ti);
}

static void table_instance_destroy(struct table_instance *ti, bool deferred)
{
	int i;

	if (!ti)
		return;

	if (ti->keep_flows)
		goto skip_flows;

	for (i = 0; i < ti->n_buckets; i++) {
		struct sw_flow *flow;
		struct hlist_head *head = flex_array_get(ti->buckets, i);
		struct hlist_node *n;
		int ver = ti->node_ver;

		hlist_for_each_entry_safe(flow, n, head, hash_node[ver]) {
			hlist_del_rcu(&flow->hash_node[ver]);
			ovs_flow_free(flow, deferred);
		}
	}

skip_flows:
	if (deferred)
		call_rcu(&ti->rcu, flow_tbl_destroy_rcu_cb);
	else
		__table_instance_destroy(ti);
}

void ovs_flow_tbl_destroy(struct flow_table *table, bool deferred)
{
	struct table_instance *ti = ovsl_dereference(table->ti);

	table_instance_destroy(ti, deferred);
}

struct sw_flow *ovs_flow_tbl_dump_next(struct table_instance *ti,
				       u32 *bucket, u32 *last)
{
	struct sw_flow *flow;
	struct hlist_head *head;
	int ver;
	int i;

	ver = ti->node_ver;
	while (*bucket < ti->n_buckets) {
		i = 0;
		head = flex_array_get(ti->buckets, *bucket);
		hlist_for_each_entry_rcu(flow, head, hash_node[ver]) {
			if (i < *last) {
				i++;
				continue;
			}
			*last = i + 1;
			return flow;
		}
		(*bucket)++;
		*last = 0;
	}

	return NULL;
}

static struct hlist_head *find_bucket(struct table_instance *ti, u32 hash)
{
	hash = jhash_1word(hash, ti->hash_seed);
	return flex_array_get(ti->buckets,
				(hash & (ti->n_buckets - 1)));
}

static void table_instance_insert(struct table_instance *ti, struct sw_flow *flow)
{
	struct hlist_head *head;

	head = find_bucket(ti, flow->hash);
	hlist_add_head_rcu(&flow->hash_node[ti->node_ver], head);
}

static void flow_table_copy_flows(struct table_instance *old,
				  struct table_instance *new)
{
	int old_ver;
	int i;

	old_ver = old->node_ver;
	new->node_ver = !old_ver;

	/* Insert in new table. */
	for (i = 0; i < old->n_buckets; i++) {
		struct sw_flow *flow;
		struct hlist_head *head;

		head = flex_array_get(old->buckets, i);

		hlist_for_each_entry(flow, head, hash_node[old_ver])
			table_instance_insert(new, flow);
	}

	old->keep_flows = true;
}

static struct table_instance *table_instance_rehash(struct table_instance *ti,
					    int n_buckets)
{
	struct table_instance *new_ti;

	new_ti = table_instance_alloc(n_buckets);
	if (!new_ti)
		return NULL;

	flow_table_copy_flows(ti, new_ti);

	return new_ti;
}

int ovs_flow_tbl_flush(struct flow_table *flow_table)
{
	struct table_instance *old_ti;
	struct table_instance *new_ti;

	old_ti = ovsl_dereference(flow_table->ti);
	new_ti = table_instance_alloc(TBL_MIN_BUCKETS);
	if (!new_ti)
		return -ENOMEM;

	rcu_assign_pointer(flow_table->ti, new_ti);
	flow_table->last_rehash = jiffies;
	flow_table->count = 0;

	table_instance_destroy(old_ti, true);
	return 0;
}

static u32 flow_hash(const struct sw_flow_key *key, int key_start,
		     int key_end)
{
	u32 *hash_key = (u32 *)((u8 *)key + key_start);
	int hash_u32s = (key_end - key_start) >> 2;

	/* Make sure number of hash bytes are multiple of u32. */
	BUILD_BUG_ON(sizeof(long) % sizeof(u32));

	return arch_fast_hash2(hash_key, hash_u32s, 0);
}

static int flow_key_start(const struct sw_flow_key *key)
{
	if (key->tun_key.ipv4_dst)
		return 0;
	else
		return rounddown(offsetof(struct sw_flow_key, phy),
					  sizeof(long));
}

static bool cmp_key(const struct sw_flow_key *key1,
		    const struct sw_flow_key *key2,
		    int key_start, int key_end)
{
	const long *cp1 = (long *)((u8 *)key1 + key_start);
	const long *cp2 = (long *)((u8 *)key2 + key_start);
	long diffs = 0;
	int i;

	for (i = key_start; i < key_end;  i += sizeof(long))
		diffs |= *cp1++ ^ *cp2++;

	return diffs == 0;
}

static bool flow_cmp_masked_key(const struct sw_flow *flow,
				const struct sw_flow_key *key,
				int key_start, int key_end)
{
	return cmp_key(&flow->key, key, key_start, key_end);
}

bool ovs_flow_cmp_unmasked_key(const struct sw_flow *flow,
			       struct sw_flow_match *match)
{
	struct sw_flow_key *key = match->key;
	int key_start = flow_key_start(key);
	int key_end = match->range.end;

	return cmp_key(&flow->unmasked_key, key, key_start, key_end);
}

static struct sw_flow *masked_flow_lookup(struct table_instance *ti,
					  const struct sw_flow_key *unmasked,
					  struct sw_flow_mask *mask)
{
	struct sw_flow *flow;
	struct hlist_head *head;
	int key_start = mask->range.start;
	int key_end = mask->range.end;
	u32 hash;
	struct sw_flow_key masked_key;

	ovs_flow_mask_key(&masked_key, unmasked, mask);
	hash = flow_hash(&masked_key, key_start, key_end);
	head = find_bucket(ti, hash);
	hlist_for_each_entry_rcu(flow, head, hash_node[ti->node_ver]) {
		if (flow->mask == mask && flow->hash == hash &&
		    flow_cmp_masked_key(flow, &masked_key,
					  key_start, key_end))
			return flow;
	}
	return NULL;
}

struct sw_flow *ovs_flow_tbl_lookup_stats(struct flow_table *tbl,
				    const struct sw_flow_key *key,
				    u32 *n_mask_hit)
{
	struct table_instance *ti = rcu_dereference_ovsl(tbl->ti);
	struct sw_flow_mask *mask;
	struct sw_flow *flow;

	*n_mask_hit = 0;
	list_for_each_entry_rcu(mask, &tbl->mask_list, list) {
		(*n_mask_hit)++;
		flow = masked_flow_lookup(ti, key, mask);
		if (flow)  /* Found */
			return flow;
	}
	return NULL;
}

struct sw_flow *ovs_flow_tbl_lookup(struct flow_table *tbl,
				    const struct sw_flow_key *key)
{
	u32 __always_unused n_mask_hit;

	return ovs_flow_tbl_lookup_stats(tbl, key, &n_mask_hit);
}

int ovs_flow_tbl_num_masks(const struct flow_table *table)
{
	struct sw_flow_mask *mask;
	int num = 0;

	list_for_each_entry(mask, &table->mask_list, list)
		num++;

	return num;
}

static struct table_instance *table_instance_expand(struct table_instance *ti)
{
	return table_instance_rehash(ti, ti->n_buckets * 2);
}

void ovs_flow_tbl_remove(struct flow_table *table, struct sw_flow *flow)
{
	struct table_instance *ti = ovsl_dereference(table->ti);

	BUG_ON(table->count == 0);
	hlist_del_rcu(&flow->hash_node[ti->node_ver]);
	table->count--;
}

static struct sw_flow_mask *mask_alloc(void)
{
	struct sw_flow_mask *mask;

	mask = kmalloc(sizeof(*mask), GFP_KERNEL);
	if (mask)
		mask->ref_count = 1;

	return mask;
}

static bool mask_equal(const struct sw_flow_mask *a,
		       const struct sw_flow_mask *b)
{
	u8 *a_ = (u8 *)&a->key + a->range.start;
	u8 *b_ = (u8 *)&b->key + b->range.start;

	return  (a->range.end == b->range.end)
		&& (a->range.start == b->range.start)
		&& (memcmp(a_, b_, range_n_bytes(&a->range)) == 0);
}

static struct sw_flow_mask *flow_mask_find(const struct flow_table *tbl,
					   const struct sw_flow_mask *mask)
{
	struct list_head *ml;

	list_for_each(ml, &tbl->mask_list) {
		struct sw_flow_mask *m;
		m = container_of(ml, struct sw_flow_mask, list);
		if (mask_equal(mask, m))
			return m;
	}

	return NULL;
}

/* Add 'mask' into the mask list, if it is not already there. */
static int flow_mask_insert(struct flow_table *tbl, struct sw_flow *flow,
			    struct sw_flow_mask *new)
{
	struct sw_flow_mask *mask;
	mask = flow_mask_find(tbl, new);
	if (!mask) {
		/* Allocate a new mask if none exsits. */
		mask = mask_alloc();
		if (!mask)
			return -ENOMEM;
		mask->key = new->key;
		mask->range = new->range;
		list_add_rcu(&mask->list, &tbl->mask_list);
	} else {
		BUG_ON(!mask->ref_count);
		mask->ref_count++;
	}

	flow->mask = mask;
	return 0;
}

int ovs_flow_tbl_insert(struct flow_table *table, struct sw_flow *flow,
			struct sw_flow_mask *mask)
{
	struct table_instance *new_ti = NULL;
	struct table_instance *ti;
	int err;

	err = flow_mask_insert(table, flow, mask);
	if (err)
		return err;

	flow->hash = flow_hash(&flow->key, flow->mask->range.start,
			flow->mask->range.end);
	ti = ovsl_dereference(table->ti);
	table_instance_insert(ti, flow);
	table->count++;

	/* Expand table, if necessary, to make room. */
	if (table->count > ti->n_buckets)
		new_ti = table_instance_expand(ti);
	else if (time_after(jiffies, table->last_rehash + REHASH_INTERVAL))
		new_ti = table_instance_rehash(ti, ti->n_buckets);

	if (new_ti) {
		rcu_assign_pointer(table->ti, new_ti);
		table_instance_destroy(ti, true);
		table->last_rehash = jiffies;
	}
	return 0;
}

/* Initializes the flow module.
 * Returns zero if successful or a negative error code. */
int ovs_flow_init(void)
{
	BUILD_BUG_ON(__alignof__(struct sw_flow_key) % __alignof__(long));
	BUILD_BUG_ON(sizeof(struct sw_flow_key) % sizeof(long));

	flow_cache = kmem_cache_create("sw_flow", sizeof(struct sw_flow), 0,
					0, NULL);
	if (flow_cache == NULL)
		return -ENOMEM;

	return 0;
}

/* Uninitializes the flow module. */
void ovs_flow_exit(void)
{
	kmem_cache_destroy(flow_cache);
}<|MERGE_RESOLUTION|>--- conflicted
+++ resolved
@@ -153,26 +153,6 @@
 	flow_free(flow);
 }
 
-<<<<<<< HEAD
-static void flow_mask_del_ref(struct sw_flow_mask *mask, bool deferred)
-{
-	if (!mask)
-		return;
-
-	BUG_ON(!mask->ref_count);
-	mask->ref_count--;
-
-	if (!mask->ref_count) {
-		list_del_rcu(&mask->list);
-		if (deferred)
-			kfree_rcu(mask, rcu);
-		else
-			kfree(mask);
-	}
-}
-
-=======
->>>>>>> e3703f8c
 void ovs_flow_free(struct sw_flow *flow, bool deferred)
 {
 	if (!flow)
