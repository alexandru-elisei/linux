--- conflicted
+++ resolved
@@ -115,16 +115,10 @@
 	int i;
 
 	size = sizeof(*tbl) + nbuckets * sizeof(tbl->buckets[0]);
-<<<<<<< HEAD
-	if (size <= (PAGE_SIZE << PAGE_ALLOC_COSTLY_ORDER))
-		tbl = kzalloc(size, GFP_KERNEL | __GFP_NOWARN | __GFP_NORETRY);
-	if (tbl == NULL)
-=======
 	if (size <= (PAGE_SIZE << PAGE_ALLOC_COSTLY_ORDER) ||
 	    gfp != GFP_KERNEL)
 		tbl = kzalloc(size, gfp | __GFP_NOWARN | __GFP_NORETRY);
 	if (tbl == NULL && gfp == GFP_KERNEL)
->>>>>>> 01e97e65
 		tbl = vzalloc(size);
 	if (tbl == NULL)
 		return NULL;
@@ -146,31 +140,6 @@
 	return tbl;
 }
 
-<<<<<<< HEAD
-/**
- * rht_grow_above_75 - returns true if nelems > 0.75 * table-size
- * @ht:		hash table
- * @new_size:	new table size
- */
-static bool rht_grow_above_75(const struct rhashtable *ht, size_t new_size)
-{
-	/* Expand table when exceeding 75% load */
-	return atomic_read(&ht->nelems) > (new_size / 4 * 3) &&
-	       (!ht->p.max_shift || atomic_read(&ht->shift) < ht->p.max_shift);
-}
-
-/**
- * rht_shrink_below_30 - returns true if nelems < 0.3 * table-size
- * @ht:		hash table
- * @new_size:	new table size
- */
-static bool rht_shrink_below_30(const struct rhashtable *ht, size_t new_size)
-{
-	/* Shrink table beneath 30% load */
-	return atomic_read(&ht->nelems) < (new_size * 3 / 10) &&
-	       (atomic_read(&ht->shift) > ht->p.min_shift);
-}
-=======
 static struct bucket_table *rhashtable_last_table(struct rhashtable *ht,
 						  struct bucket_table *tbl)
 {
@@ -180,7 +149,6 @@
 		new_tbl = tbl;
 		tbl = rht_dereference_rcu(tbl->future_tbl, ht);
 	} while (tbl);
->>>>>>> 01e97e65
 
 	return new_tbl;
 }
@@ -335,69 +303,7 @@
 	if (err)
 		bucket_table_free(new_tbl);
 
-<<<<<<< HEAD
-	/* Make insertions go into the new, empty table right away. Deletions
-	 * and lookups will be attempted in both tables until we synchronize.
-	 * The synchronize_rcu() guarantees for the new table to be picked up
-	 * so no new additions go into the old table while we relink.
-	 */
-	rcu_assign_pointer(ht->future_tbl, new_tbl);
-	synchronize_rcu();
-
-	/* For each new bucket, search the corresponding old bucket for the
-	 * first entry that hashes to the new bucket, and link the end of
-	 * newly formed bucket chain (containing entries added to future
-	 * table) to that entry. Since all the entries which will end up in
-	 * the new bucket appear in the same old bucket, this constructs an
-	 * entirely valid new hash table, but with multiple buckets
-	 * "zipped" together into a single imprecise chain.
-	 */
-	for (new_hash = 0; new_hash < new_tbl->size; new_hash++) {
-		old_hash = rht_bucket_index(old_tbl, new_hash);
-		lock_buckets(new_tbl, old_tbl, new_hash);
-		rht_for_each(he, old_tbl, old_hash) {
-			if (head_hashfn(ht, new_tbl, he) == new_hash) {
-				link_old_to_new(ht, new_tbl, new_hash, he);
-				break;
-			}
-		}
-		unlock_buckets(new_tbl, old_tbl, new_hash);
-		cond_resched();
-	}
-
-	/* Unzip interleaved hash chains */
-	while (!complete && !ht->being_destroyed) {
-		/* Wait for readers. All new readers will see the new
-		 * table, and thus no references to the old table will
-		 * remain.
-		 */
-		synchronize_rcu();
-
-		/* For each bucket in the old table (each of which
-		 * contains items from multiple buckets of the new
-		 * table): ...
-		 */
-		complete = true;
-		for (old_hash = 0; old_hash < old_tbl->size; old_hash++) {
-			lock_buckets(new_tbl, old_tbl, old_hash);
-
-			if (hashtable_chain_unzip(ht, new_tbl, old_tbl,
-						  old_hash))
-				complete = false;
-
-			unlock_buckets(new_tbl, old_tbl, old_hash);
-			cond_resched();
-		}
-	}
-
-	rcu_assign_pointer(ht->tbl, new_tbl);
-	synchronize_rcu();
-
-	bucket_table_free(old_tbl);
-	return 0;
-=======
 	return err;
->>>>>>> 01e97e65
 }
 
 /**
@@ -428,14 +334,8 @@
 	if (size < ht->p.min_size)
 		size = ht->p.min_size;
 
-<<<<<<< HEAD
-		unlock_buckets(new_tbl, tbl, new_hash);
-		cond_resched();
-	}
-=======
 	if (old_tbl->size <= size)
 		return 0;
->>>>>>> 01e97e65
 
 	if (rht_dereference(old_tbl->future_tbl, ht))
 		return -EEXIST;
@@ -463,16 +363,6 @@
 	tbl = rht_dereference(ht->tbl, ht);
 	tbl = rhashtable_last_table(ht, tbl);
 
-<<<<<<< HEAD
-	list_for_each_entry(walker, &ht->walkers, list)
-		walker->resize = true;
-
-	if (rht_grow_above_75(ht, tbl->size))
-		rhashtable_expand(ht);
-	else if (rht_shrink_below_30(ht, tbl->size))
-		rhashtable_shrink(ht);
-unlock:
-=======
 	if (rht_grow_above_75(ht, tbl))
 		rhashtable_expand(ht);
 	else if (ht->p.automatic_shrinking && rht_shrink_below_30(ht, tbl))
@@ -480,16 +370,8 @@
 
 	err = rhashtable_rehash_table(ht);
 
->>>>>>> 01e97e65
 	mutex_unlock(&ht->mutex);
 
-<<<<<<< HEAD
-static void __rhashtable_insert(struct rhashtable *ht, struct rhash_head *obj,
-				struct bucket_table *tbl,
-				const struct bucket_table *old_tbl, u32 hash)
-{
-	bool no_resize_running = tbl == old_tbl;
-=======
 	if (err)
 		schedule_work(&ht->run_work);
 }
@@ -499,96 +381,33 @@
 					unsigned int hash)
 {
 	unsigned int elasticity = ht->elasticity;
->>>>>>> 01e97e65
 	struct rhash_head *head;
 
 	rht_for_each(head, tbl, hash)
 		if (!--elasticity)
 			return true;
 
-<<<<<<< HEAD
-	atomic_inc(&ht->nelems);
-	if (no_resize_running && rht_grow_above_75(ht, tbl->size))
-		schedule_work(&ht->run_work);
-=======
 	return false;
->>>>>>> 01e97e65
 }
 
 int rhashtable_insert_rehash(struct rhashtable *ht)
 {
-<<<<<<< HEAD
-	struct bucket_table *tbl, *old_tbl;
-	unsigned hash;
-
-	rcu_read_lock();
-
-	tbl = rht_dereference_rcu(ht->future_tbl, ht);
-	old_tbl = rht_dereference_rcu(ht->tbl, ht);
-	hash = obj_raw_hashfn(ht, rht_obj(ht, obj));
-
-	lock_buckets(tbl, old_tbl, hash);
-	__rhashtable_insert(ht, obj, tbl, old_tbl, hash);
-	unlock_buckets(tbl, old_tbl, hash);
-
-	rcu_read_unlock();
-}
-EXPORT_SYMBOL_GPL(rhashtable_insert);
-
-/**
- * rhashtable_remove - remove object from hash table
- * @ht:		hash table
- * @obj:	pointer to hash head inside object
- *
- * Since the hash chain is single linked, the removal operation needs to
- * walk the bucket chain upon removal. The removal operation is thus
- * considerable slow if the hash table is not correctly sized.
- *
- * Will automatically shrink the table via rhashtable_expand() if the
- * shrink_decision function specified at rhashtable_init() returns true.
- *
- * The caller must ensure that no concurrent table mutations occur. It is
- * however valid to have concurrent lookups if they are RCU protected.
- */
-bool rhashtable_remove(struct rhashtable *ht, struct rhash_head *obj)
-{
-	struct bucket_table *tbl, *new_tbl, *old_tbl;
-	struct rhash_head __rcu **pprev;
-	struct rhash_head *he, *he2;
-	unsigned int hash, new_hash;
-	bool ret = false;
-=======
 	struct bucket_table *old_tbl;
 	struct bucket_table *new_tbl;
 	struct bucket_table *tbl;
 	unsigned int size;
 	int err;
->>>>>>> 01e97e65
 
 	old_tbl = rht_dereference_rcu(ht->tbl, ht);
 	tbl = rhashtable_last_table(ht, old_tbl);
 
 	size = tbl->size;
 
-<<<<<<< HEAD
-	unlock_buckets(new_tbl, old_tbl, new_hash);
-
-	if (ret) {
-		bool no_resize_running = new_tbl == old_tbl;
-
-		atomic_dec(&ht->nelems);
-		if (no_resize_running && rht_shrink_below_30(ht, new_tbl->size))
-			schedule_work(&ht->run_work);
-	}
-
-	rcu_read_unlock();
-=======
 	if (rht_grow_above_75(ht, tbl))
 		size *= 2;
 	/* More than two rehashes (not resizes) detected. */
 	else if (WARN_ON(old_tbl != tbl && old_tbl->size == size))
 		return -EBUSY;
->>>>>>> 01e97e65
 
 	new_tbl = bucket_table_alloc(ht, size, GFP_ATOMIC);
 	if (new_tbl == NULL)
@@ -635,11 +454,7 @@
 
 	rcu_assign_pointer(tbl->buckets[hash], obj);
 
-<<<<<<< HEAD
-	__rhashtable_insert(ht, obj, new_tbl, old_tbl, new_hash);
-=======
 	atomic_inc(&ht->nelems);
->>>>>>> 01e97e65
 
 exit:
 	spin_unlock(rht_bucket_lock(tbl, hash));
@@ -679,9 +494,6 @@
 	iter->walker = kmalloc(sizeof(*iter->walker), GFP_KERNEL);
 	if (!iter->walker)
 		return -ENOMEM;
-
-	INIT_LIST_HEAD(&iter->walker->list);
-	iter->walker->resize = false;
 
 	mutex_lock(&ht->mutex);
 	iter->walker->tbl = rht_dereference(ht->tbl, ht);
